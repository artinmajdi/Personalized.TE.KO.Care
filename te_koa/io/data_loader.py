"""
Enhanced Knee Osteoarthritis Data Loader.

This module provides comprehensive functionality for loading and preprocessing the Knee Osteoarthritis dataset.
"""

import logging
import os
from pathlib import Path
from typing import Dict, List, Optional, Tuple, Union

import pandas as pd
import numpy as np
from sklearn.impute import KNNImputer
from sklearn.preprocessing import StandardScaler

logger = logging.getLogger(__name__)


DATASET_NAME = 'te_koa_R01_only_RCT_data.xlsx'
class DataLoader:
    """An enhanced data loader for the Knee Osteoarthritis dataset."""

    def __init__(self, data_dir: Optional[str] = None, uploaded_file: Optional[str] = None):
        """
        Initialize the DataLoader.

        Args:
            data_dir: Path to the data directory or default Excel file.
            uploaded_file: An uploaded file object (e.g., from Streamlit), path to an Excel file,
                           or any object pandas.read_excel can handle. If provided, this will be used
                           for loading data, taking precedence over data_dir.
        """
        self.uploaded_file = uploaded_file  # Store the uploaded_file instance variable
        if data_dir is None:
            # Try to find a reasonable default path
            possible_paths = [
<<<<<<< HEAD
                "/Users/artinmajdi/Documents/GitHubs/RAP/te_koa_c__lee/dataset/te_koa_R01_only_RCT_data.xlsx",
                "./dataset/te_koa_R01_only_RCT_data.xlsx",
                "./te_koa_R01_only_RCT_data.xlsx"
=======
                f"/Users/artinmajdi/Documents/GitHubs/RAP/te_koa_c__lee/dataset/{DATASET_NAME}",
                f"./dataset/{DATASET_NAME}",
                f"./{DATASET_NAME}"
>>>>>>> 7b9bbc54
            ]

            for path in possible_paths:
                if os.path.exists(path):
                    self.data_dir = Path(path)
                    break
            else:
                # If no path is found, use current directory
<<<<<<< HEAD
                self.data_dir = Path.cwd() / "te_koa_R01_only_RCT_data.xlsx"
=======
                self.data_dir = Path.cwd() / DATASET_NAME
>>>>>>> 7b9bbc54
        else:
            self.data_dir = Path(data_dir)

        # Keep track of loaded data
        self.data = None
        self.data_dict = None
        self.missing_data_report = None
        self.variable_categories = None

    def load_data(self, sheet_name: str = "Sheet1", dictionary_sheet: str = "dictionary", **kwargs) -> Tuple[pd.DataFrame, pd.DataFrame]:
        """
        Load the Knee Osteoarthritis dataset and data dictionary.
        Prioritizes `uploaded_file` if available, otherwise uses `data_dir`.

        Args:
            sheet_name: Name of the sheet containing the actual data
            dictionary_sheet: Name of the sheet containing the data dictionary
            **kwargs: Additional arguments to pass to pd.read_excel

        Returns:
            Tuple containing (data DataFrame, data dictionary DataFrame)

        Raises:
            FileNotFoundError: If the specified file path (from data_dir or uploaded_file if it's a path) doesn't exist.
            ValueError: If no data source (neither uploaded_file nor data_dir) is configured.
            Exception: For other pandas or I/O related loading errors.
        """
        source_to_load = None
        source_name_for_log = "unknown source" # Default for logging

        if self.uploaded_file:
            source_to_load = self.uploaded_file
            # Try to get a descriptive name for logging
            if hasattr(self.uploaded_file, 'name') and getattr(self.uploaded_file, 'name'): # Check if name exists and is not empty
                source_name_for_log = getattr(self.uploaded_file, 'name')
            elif isinstance(self.uploaded_file, str):
                source_name_for_log = Path(self.uploaded_file).name
            else: # It's some other object, or name attribute is empty/None
                source_name_for_log = "uploaded data"
            logger.info(f"Attempting to load data from uploaded source: '{source_name_for_log}'")
        elif self.data_dir:
            source_to_load = self.data_dir
            source_name_for_log = str(self.data_dir)
            logger.info(f"Attempting to load data from configured path: {source_name_for_log}")
        else:
            logger.error("DataLoader is not configured with a data source (uploaded_file or data_dir).")
            raise ValueError("No data source configured for DataLoader.")

        if source_to_load is None: # Safeguard, should be caught by the logic above
             logger.critical("Internal error: source_to_load is None before pd.read_excel. This should not happen.")
             raise ValueError("Internal configuration error: data source became None unexpectedly.")

        try:
            # Load both data and dictionary sheets
            data = pd.read_excel(source_to_load, sheet_name=sheet_name, **kwargs)
            data_dict = pd.read_excel(source_to_load, sheet_name=dictionary_sheet, **kwargs)

            logger.info(f"Successfully loaded {len(data)} rows from '{sheet_name}' sheet of '{source_name_for_log}'")
            logger.info(f"Successfully loaded {len(data_dict)} rows from '{dictionary_sheet}' sheet of '{source_name_for_log}'")

            # Store the loaded data
            self.data = data
            self.data_dict = data_dict

            # Ensure the data dictionary has appropriate column names
            self._normalize_data_dictionary()

            # Categorize variables by type and time point
            self._categorize_variables()

            # Generate missing data report
            self._analyze_missing_data()

            return data, data_dict

        except FileNotFoundError:
            logger.error(f"File not found at path: {str(source_to_load)}")
            raise
        except Exception as e:
            logger.error(f"Error loading Excel data from '{source_name_for_log}': {e}")
            raise

    def _normalize_data_dictionary(self):
        """Normalize the data dictionary columns to ensure consistent access."""
        # Assuming first column is variable name and second is description
        if len(self.data_dict.columns) >= 2:
            self.data_dict.columns = ['Variable', 'Description'] + list(self.data_dict.columns[2:])

        # Make sure column names are strings
        self.data_dict.columns = [str(col) for col in self.data_dict.columns]

    def _categorize_variables(self):
        """Categorize variables based on their names and purposes."""
        if self.data is None or self.data_dict is None:
            logger.warning("Data not loaded. Cannot categorize variables.")
            return

        # Initialize categories
        categories = {
            'demographic': [],
            'clinical': [],
            'treatment': [],
            'outcome': [],
            'baseline': [],
            'follow_up': [],
            'pain_assessment': [],
            'physical_assessment': [],
            'psychological': [],
            'qst': [],  # Quantitative Sensory Testing
            'biomarker': []
        }

        # Define patterns for categorization
        patterns = {
            'demographic': ['age', 'gender', 'race', 'education', 'height', 'weight', 'history', 'bmi'],
            'clinical': ['knee', 'pain', 'klscore', 'womac', 'oa', 'joint'],
            'treatment': ['tdcs', 'tx.group', 'meditation', 'treatment'],
            'outcome': ['differ', 'm1', 'm2', 'm3', 'change'],
            'baseline': ['_0', '.0', 'baseline'],
            'follow_up': ['_5', '_10', '.5', '.10', 'follow'],
            'pain_assessment': ['pain', 'womac', 'nrs'],
            'physical_assessment': ['functional', 'physical', 'step'],
            'psychological': ['pcs', 'fmi', 'css', 'cesd', 'catastrophizing', 'depression'],
            'qst': ['hpth', 'hpto', 'ppt', 'qst', 'temperature', 'punctate', 'cpm']
        }

        # Categorize each variable
        for col in self.data.columns:
            col_lower = col.lower()

            # Add to relevant categories based on patterns
            for category, pattern_list in patterns.items():
                if any(pattern in col_lower for pattern in pattern_list):
                    categories[category].append(col)

        # Store categories
        self.variable_categories = categories

    def _analyze_missing_data(self) -> pd.DataFrame:
        """
        Analyze missing data in the dataset.

        Returns:
            DataFrame containing missing data statistics
        """
        if self.data is None:
            logger.warning("No data loaded. Call load_data() first.")
            return None

        # Calculate missing values statistics
        missing = self.data.isnull().sum()
        missing_percent = (self.data.isnull().sum() / len(self.data)) * 100
        data_types = self.data.dtypes

        # Create a report
        missing_data_report = pd.DataFrame({
            'Missing Values': missing,
            'Percentage': missing_percent,
            'Data Type': data_types
        })

        # Sort by percentage of missing values, descending
        missing_data_report = missing_data_report.sort_values('Percentage', ascending=False)

        # Add variable descriptions
        if self.data_dict is not None:
            descriptions = {}

            for var in missing_data_report.index:
                description = self.get_variable_description(var)
                descriptions[var] = description or "No description available"

            missing_data_report['Description'] = pd.Series(descriptions)

        # Store the report
        self.missing_data_report = missing_data_report

        return missing_data_report

    def get_missing_data_report(self) -> pd.DataFrame:
        """
        Get the missing data report.

        Returns:
            DataFrame containing missing data statistics
        """
        if self.missing_data_report is None:
            logger.warning("No missing data report available. Call load_data() first.")
            return None

        return self.missing_data_report

    def impute_missing_values(self, method: str = 'knn', knn_neighbors: int = 5, cols_to_exclude: List[str] = None) -> pd.DataFrame:
        """
        Impute missing values in the dataset.

        Args:
            method: Imputation method ('mean', 'median', 'knn')
            knn_neighbors: Number of neighbors to use for KNN imputation
            cols_to_exclude: List of columns to exclude from imputation

        Returns:
            DataFrame with imputed values
        """
        if self.data is None:
            logger.warning("No data loaded. Call load_data() first.")
            return None

        # Make a copy of the data
        imputed_data = self.data.copy()

        # Determine columns to impute
        if cols_to_exclude is None:
            cols_to_exclude = []

        # Get numerical columns with missing values
        numeric_cols = imputed_data.select_dtypes(include=['float64', 'int64']).columns
        cols_to_impute = [col for col in numeric_cols if col not in cols_to_exclude]

        logger.info(f"Imputing missing values for columns: {cols_to_impute}")

        if method == 'knn':
            # KNN imputation
            imputer = KNNImputer(n_neighbors=knn_neighbors)

            # Scale the data before imputation
            scaler = StandardScaler()
            scaled_data = scaler.fit_transform(imputed_data[cols_to_impute])

            # Impute the scaled data
            imputed_scaled_data = imputer.fit_transform(scaled_data)

            # Create a DataFrame with the imputed values
            imputed_df = pd.DataFrame(
                scaler.inverse_transform(imputed_scaled_data),
                columns=cols_to_impute,
                index=imputed_data.index
            )

            # Update the imputed columns
            for col in cols_to_impute:
                imputed_data[col] = imputed_df[col]

        elif method == 'mean':
            # Mean imputation
            for col in cols_to_impute:
                imputed_data[col] = imputed_data[col].fillna(imputed_data[col].mean())

        elif method == 'median':
            # Median imputation
            for col in cols_to_impute:
                imputed_data[col] = imputed_data[col].fillna(imputed_data[col].median())

        else:
            logger.warning(f"Unknown imputation method: {method}. No imputation performed.")

        return imputed_data

    def get_treatment_groups(self) -> Dict[str, pd.DataFrame]:
        """
        Split the data into treatment groups based on tx.group variable.

        Based on the data dictionary, tx.group has values:
        0 = sham (control)
        1 = experimental
        2 = tDCS
        3 = meditation

        Returns:
            Dictionary of DataFrames for each treatment group
        """
        if self.data is None:
            logger.warning("No data loaded. Call load_data() first.")
            return None

        # Check if tx.group column exists
        tx_group_col = 'tx.group'
        if tx_group_col not in self.data.columns:
            logger.warning(f"Treatment group column '{tx_group_col}' not found. Looking for alternatives...")

            # Try to find an alternative treatment group column
            for col in self.data.columns:
                if 'tx' in col.lower() or 'treat' in col.lower() or 'group' in col.lower():
                    tx_group_col = col
                    logger.info(f"Using '{tx_group_col}' as the treatment group column.")
                    break
            else:
                logger.error("Could not find a treatment group column.")
                return None

        try:
            # Define groups based on tx.group values
            # From the data dictionary: 0=sham, 1=experimental, 2=tDCS, 3=meditation
            groups = {
                'Control (Sham)': self.data[self.data[tx_group_col] == 0],
                'Experimental': self.data[self.data[tx_group_col] == 1],
                'tDCS': self.data[self.data[tx_group_col] == 2],
                'Meditation': self.data[self.data[tx_group_col] == 3]
            }

            # Create 2x2 factorial design groups
            tdcs_groups = self.data[self.data[tx_group_col].isin([1, 2])]
            meditation_groups = self.data[self.data[tx_group_col].isin([1, 3])]

            groups.update({
                'Control (No tDCS, No Meditation)': self.data[self.data[tx_group_col] == 0],
                'tDCS Only': self.data[self.data[tx_group_col] == 2],
                'Meditation Only': self.data[self.data[tx_group_col] == 3],
                'tDCS + Meditation': self.data[self.data[tx_group_col] == 1]
            })

            # Log the group sizes
            for group, df in groups.items():
                logger.info(f"{group}: {len(df)} patients")

            return groups

        except Exception as e:
            logger.error(f"Error creating treatment groups: {e}")
            return None

    def get_variable_description(self, variable_name: str) -> str:
        """
        Get the description of a variable from the data dictionary.

        Args:
            variable_name: Name of the variable

        Returns:
            Description of the variable or None if not found
        """
        if self.data_dict is None:
            logger.warning("No data dictionary loaded. Call load_data() first.")
            return None

        # Try to find the variable in the data dictionary
        try:
            # Look for exact match
            matches = self.data_dict[self.data_dict['Variable'] == variable_name]

            if len(matches) == 0:
                # Try case-insensitive match
                matches = self.data_dict[self.data_dict['Variable'].str.lower() == variable_name.lower()]

            if len(matches) == 0:
                # Try substring match
                matches = self.data_dict[self.data_dict['Variable'].str.contains(variable_name, case=False, regex=False)]

            if len(matches) > 0:
                return matches.iloc[0]['Description']
            else:
                return None

        except Exception as e:
            logger.error(f"Error getting variable description: {e}")
            return None

    def get_variable_categories(self, category: str = None) -> Union[Dict[str, List[str]], List[str]]:
        """
        Get variables categorized by type or purpose.

        Args:
            category: Specific category to retrieve. If None, returns all categories.

        Returns:
            Dictionary of categories or list of variables for a specific category
        """
        if self.variable_categories is None:
            logger.warning("Variables not categorized. Call load_data() first.")
            return {} if category is None else []

        if category is not None:
            return self.variable_categories.get(category, [])
        else:
            return self.variable_categories

    def save_processed_data(self, df: pd.DataFrame, filename: str, **kwargs) -> None:
        """
        Save processed data to a CSV file.

        Args:
            df: DataFrame to save
            filename: Name of the CSV file (relative to data_dir)
            **kwargs: Additional arguments to pass to df.to_csv
        """
        # If data_dir is an Excel file, use its parent directory
        if self.data_dir.is_file():
            save_dir = self.data_dir.parent
        else:
            save_dir = self.data_dir

        file_path = save_dir / filename
        logger.info(f"Saving {len(df)} rows to CSV file {file_path}")

        # Ensure directory exists
        os.makedirs(file_path.parent, exist_ok=True)

        try:
            df.to_csv(file_path, **kwargs)
            logger.info(f"Successfully saved data to {filename}")
        except Exception as e:
            logger.error(f"Error saving CSV file {filename}: {e}")
            raise

    def prepare_data_pipeline(self,
                             impute_method='knn',
                             screen_variables=True,
                             reduce_dimensions=True,
                             enhance_quality=True,
                             **kwargs) -> Tuple[pd.DataFrame, Dict]:
        """
        Run the complete data preparation pipeline.

        Args:
            impute_method: Method to use for imputation ('knn', 'mean', 'median')
            screen_variables: Whether to perform variable screening
            reduce_dimensions: Whether to perform dimensionality reduction
            enhance_quality: Whether to perform data quality enhancement
            **kwargs: Additional parameters for the pipeline steps

        Returns:
            Tuple of (processed DataFrame, pipeline results dictionary)
        """
        from te_koa.utils.variable_screener import VariableScreener
        from te_koa.utils.dimensionality_reducer import DimensionalityReducer
        from te_koa.utils.data_quality_enhancer import DataQualityEnhancer

        # Check if data is loaded
        if self.data is None:
            logger.warning("No data loaded. Call load_data() first.")
            return None, {}

        # Initialize results dictionary
        pipeline_results = {
            'imputation': {},
            'variable_screening': {},
            'dimensionality_reduction': {},
            'data_quality': {}
        }

        # Step 1: Impute missing values
        logger.info("Step 1: Imputing missing values...")
        processed_data = self.impute_missing_values(
            method=impute_method,
            knn_neighbors=kwargs.get('knn_neighbors', 5),
            cols_to_exclude=kwargs.get('cols_to_exclude', [])
        )

        pipeline_results['imputation'] = {
            'method': impute_method,
            'knn_neighbors': kwargs.get('knn_neighbors', 5),
            'cols_excluded': kwargs.get('cols_to_exclude', [])
        }

        # Step 2: Variable screening
        if screen_variables:
            logger.info("Step 2: Performing variable screening...")
            screener = VariableScreener(processed_data)

            # Detect near-zero variance
            screener.identify_near_zero_variance(
                threshold=kwargs.get('near_zero_threshold', 0.01)
            )

            # Analyze collinearity
            screener.analyze_collinearity(
                threshold=kwargs.get('collinearity_threshold', 0.85)
            )

            # Calculate VIF
            screener.calculate_vif(
                max_vif=kwargs.get('vif_threshold', 5.0)
            )

            # Get recommendations
            screening_results = screener.recommend_variables(
                near_zero_threshold=kwargs.get('near_zero_threshold', 0.01),
                collinearity_threshold=kwargs.get('collinearity_threshold', 0.85),
                vif_threshold=kwargs.get('vif_threshold', 5.0),
                force_include=kwargs.get('force_include', [])
            )

            pipeline_results['variable_screening'] = screener.get_results()

            # Filter data to keep only recommended variables if requested
            if kwargs.get('apply_screening_recommendations', True):
                recommended_vars = screening_results['recommended_variable_list']
                processed_data = processed_data[recommended_vars]
                logger.info(f"Reduced from {len(self.data.columns)} to {len(recommended_vars)} variables")

        # Step 3: Dimensionality reduction
        if reduce_dimensions:
            logger.info("Step 3: Performing dimensionality reduction...")
            reducer = DimensionalityReducer(processed_data)

            # Dimensionality reduction method
            dim_reduction_method = kwargs.get('dim_reduction_method', 'pca')

            if dim_reduction_method == 'pca':
                # Perform PCA
                reducer.perform_pca(
                    n_components=kwargs.get('n_components', None),
                    standardize=kwargs.get('standardize', True)
                )
            elif dim_reduction_method == 'famd':
                # Perform FAMD
                reducer.perform_famd(
                    n_components=kwargs.get('n_components', 10)
                )

            # Get optimal number of components
            optimal_components = reducer.get_optimal_components(
                method=dim_reduction_method,
                variance_threshold=kwargs.get('variance_threshold', 0.75)
            )

            pipeline_results['dimensionality_reduction'] = reducer.get_results()

            # Transform data if requested
            if kwargs.get('apply_dim_reduction', False):
                transformed_data = reducer.transform_data(
                    method=dim_reduction_method,
                    n_components=optimal_components
                )

                # Add original ID column if it exists
                if 'ID' in self.data.columns:
                    transformed_data['ID'] = self.data['ID'].values

                processed_data = transformed_data
                logger.info(f"Reduced to {optimal_components} principal components")

        # Step 4: Data quality enhancement
        if enhance_quality:
            logger.info("Step 4: Enhancing data quality...")
            enhancer = DataQualityEnhancer(processed_data)

            # Detect outliers
            enhancer.detect_outliers(
                method=kwargs.get('outlier_method', 'iqr'),
                threshold=kwargs.get('outlier_threshold', 1.5)
            )

            # Analyze distributions
            enhancer.analyze_distributions()

            # Get transformation recommendations
            enhancer.recommend_transformations()

            pipeline_results['data_quality'] = enhancer.get_results()

            # Apply transformations if requested
            if kwargs.get('apply_transformations', False):
                processed_data = enhancer.apply_transformations()
                logger.info("Applied recommended transformations")

            # Standardize variables if requested
            if kwargs.get('standardize_variables', False):
                processed_data = enhancer.standardize_variables(
                    method=kwargs.get('standardization_method', 'zscore')
                )
                logger.info(f"Standardized variables using {kwargs.get('standardization_method', 'zscore')} method")

        return processed_data, pipeline_results

    def get_pipeline_report(self) -> Dict:
        """
        Generate comprehensive report on pipeline steps and results.

        Returns:
            Dictionary containing pipeline results summary
        """
        # This would be populated after running the prepare_data_pipeline method
        # For now, return a placeholder
        return {
            "status": "Pipeline report not available. Run prepare_data_pipeline() first."
        }


# Example usage
if __name__ == "__main__":
    # Configure logging
    logging.basicConfig(
        level=logging.INFO,
        format='%(asctime)s - %(name)s - %(levelname)s - %(message)s'
    )

    # Create the data loader
    loader = DataLoader()

    # Load the data
    data, data_dict = loader.load_data()

    # Analyze missing data
    missing_report = loader.get_missing_data_report()
    print("\nMissing Data Report:")
    print(missing_report[missing_report['Missing Values'] > 0])

    # Impute missing values
    imputed_data = loader.impute_missing_values(method='knn')

    # Get treatment groups
    treatment_groups = loader.get_treatment_groups()

    # Print group statistics
    for group_name, group_data in treatment_groups.items():
        print(f"\n{group_name} (n={len(group_data)}):")

        # Check if WOMAC columns exist and calculate pain change
        if 'WOMAC.Pain.0' in group_data.columns and 'WOMAC.Pain.10' in group_data.columns:
            baseline = group_data['WOMAC.Pain.0'].mean()
            followup = group_data['WOMAC.Pain.10'].mean()
            change = followup - baseline
            print(f"  WOMAC Pain Change: {change:.2f} (Baseline: {baseline:.2f}, 10-day: {followup:.2f})")

    # Save the processed data
    loader.save_processed_data(imputed_data, "koa_processed_data.csv", index=False)<|MERGE_RESOLUTION|>--- conflicted
+++ resolved
@@ -35,15 +35,9 @@
         if data_dir is None:
             # Try to find a reasonable default path
             possible_paths = [
-<<<<<<< HEAD
-                "/Users/artinmajdi/Documents/GitHubs/RAP/te_koa_c__lee/dataset/te_koa_R01_only_RCT_data.xlsx",
-                "./dataset/te_koa_R01_only_RCT_data.xlsx",
-                "./te_koa_R01_only_RCT_data.xlsx"
-=======
                 f"/Users/artinmajdi/Documents/GitHubs/RAP/te_koa_c__lee/dataset/{DATASET_NAME}",
                 f"./dataset/{DATASET_NAME}",
                 f"./{DATASET_NAME}"
->>>>>>> 7b9bbc54
             ]
 
             for path in possible_paths:
@@ -52,11 +46,7 @@
                     break
             else:
                 # If no path is found, use current directory
-<<<<<<< HEAD
-                self.data_dir = Path.cwd() / "te_koa_R01_only_RCT_data.xlsx"
-=======
                 self.data_dir = Path.cwd() / DATASET_NAME
->>>>>>> 7b9bbc54
         else:
             self.data_dir = Path(data_dir)
 
