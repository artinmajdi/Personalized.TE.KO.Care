"""
Enhanced TE-KOA-C Dataset Dashboard.

This module provides a comprehensive dashboard for the TE-KOA-C dataset,
implementing all Phase I components including:
- Data loading and exploration
- Missing data analysis and imputation
- Variable screening
- Dimensionality reduction
- Data quality enhancement
- Treatment group analysis
"""

import logging
import streamlit as st
from typing import Optional

from te_koa.visualization.app_refactored_claude_components.data_manager import DataManager
from te_koa.visualization.app_refactored_claude_components.ui_utils import apply_custom_css
from te_koa.visualization.app_refactored_claude_components.pages import (
    HeaderComponent,
    SidebarComponent,
    OverviewPage,
    DataExplorerPage,
    DictionaryPage,
    MissingDataPage,
    ScreeningPage,
    DimensionalityPage,
    QualityPage,
    TreatmentGroupsPage,
    PipelinePage
)

# Configure logging
logging.basicConfig(
    level=logging.INFO,
    format='%(asctime)s - %(name)s - %(levelname)s - %(message)s'
)
logger = logging.getLogger(__name__)

class Dashboard:
<<<<<<< HEAD
	"""Enhanced dashboard for the TE-KOA-C clinical research dataset."""

	def __init__(self):
		"""Initialize the TE-KOA dashboard component."""
		self.data_loader = DataLoader()
		self.dataset_name = DatasetNames.TE_KOA.value
		self.data = None
		self.dictionary = None
		self.imputed_data = None
		self.treatment_groups = None
		self.missing_data_report = None

		# Phase I components
		self.variable_screener = None
		self.dimensionality_reducer = None
		self.data_quality_enhancer = None

		# Session state initialization
		if 'processed_data' not in st.session_state:
			st.session_state.processed_data = None
		if 'pipeline_results' not in st.session_state:
			st.session_state.pipeline_results = {}
		if 'phenotypes' not in st.session_state:
			st.session_state.phenotypes = None

	def load_data(self):
		"""Load the TE-KOA-C dataset."""
		try:
			self.data, self.dictionary = self.data_loader.load_data()
			self.missing_data_report = self.data_loader.get_missing_data_report()

			# Initialize Phase I components
			if self.data is not None:
				st.session_state.processed_data = self.data.copy()

			return True
		except Exception as e:
			logger.error(f"Error loading TE-KOA-C dataset: {e}")
			st.error(f"Error loading dataset: {e}")
			return False

	def render(self):
		"""Render the TE-KOA-C dashboard."""
		# Set page config
		st.set_page_config(
			page_title=APP_TITLE,
			page_icon="🦵",
			layout="wide",
			initial_sidebar_state="expanded"
		)

		# Apply custom CSS
		self._apply_custom_css()

		# Display header
		self._render_header()

		# Sidebar navigation
		self._render_sidebar()

		# Load data if not already loaded
		if self.data is None or self.dictionary is None:
			with st.spinner("Loading dataset..."):
				if not self.load_data():
					st.stop()

		# Get current page from session state
		current_page = st.session_state.get('current_page', 'Overview')

		# Render current page
		if current_page == 'Overview':
			self._render_overview()
		elif current_page == 'Data Explorer':
			self._render_data_explorer()
		elif current_page == 'Data Dictionary':
			self._render_dictionary()
		elif current_page == 'Missing Data & Imputation':
			self._render_missing_data_imputation()
		elif current_page == 'Variable Screening':
			self._render_variable_screening()
		elif current_page == 'Dimensionality Reduction':
			self._render_dimensionality_reduction()
		elif current_page == 'Data Quality':
			self._render_data_quality()
		elif current_page == 'Treatment Groups':
			self._render_treatment_groups()
		elif current_page == 'Pipeline & Export':
			self._render_pipeline_export()
		else:
			st.warning(f"Unknown page: {current_page}")

	def _apply_custom_css(self):
		"""Apply custom CSS styles to the dashboard."""
		st.markdown("""
		<style>
		.main-header {
			background-color: #4472C4;
			padding: 1rem;
			color: white;
			border-radius: 5px;
			margin-bottom: 1rem;
		}
		.phase-indicator {
			background-color: #ED7D31;
			padding: 0.3rem 0.6rem;
			color: white;
			border-radius: 3px;
			font-size: 0.8rem;
			margin-bottom: 0.5rem;
			display: inline-block;
		}
		.section-header {
			background-color: #F5F5F5;
			padding: 0.5rem;
			border-left: 4px solid #4472C4;
			margin-top: 1rem;
			margin-bottom: 1rem;
		}
		.card {
			background-color: white;
			padding: 1rem;
			border-radius: 5px;
			box-shadow: 0 0 5px rgba(0,0,0,0.1);
			margin-bottom: 1rem;
		}
		.metric-container {
			display: flex;
			flex-wrap: wrap;
			gap: 10px;
		}
		.metric-card {
			background-color: white;
			padding: 1rem;
			border-radius: 5px;
			box-shadow: 0 0 5px rgba(0,0,0,0.1);
			flex: 1;
			min-width: 200px;
			text-align: center;
		}
		.metric-value {
			font-size: 2rem;
			font-weight: bold;
			color: #4472C4;
		}
		.metric-label {
			font-size: 0.9rem;
			color: #666;
		}
		.stButton>button {
			background-color: #4472C4;
			color: white;
		}
		.sidebar-section {
			margin-bottom: 2rem;
		}
		</style>
		""", unsafe_allow_html=True)

	def _render_header(self):
		"""Render the dashboard header."""
		st.markdown(f"""
		<div class="main-header">
			<h1>{APP_TITLE}</h1>
			<p>{APP_SUBTITLE}</p>
			<div class="phase-indicator">{PHASE_TITLE}</div>
		</div>
		""", unsafe_allow_html=True)

	def _render_sidebar(self):
		"""Render the sidebar navigation."""
		with st.sidebar:
			st.image("https://www.nursing.arizona.edu/sites/default/files/styles/uaqs_large/public/2023-05/Primary-logo-Nursing.png?itok=l84uKF2Z", width=200)

			st.markdown("### Navigation")

			# Initialize current page in session state if not present
			if 'current_page' not in st.session_state:
				st.session_state.current_page = 'Overview'

			# Navigation buttons
			if st.button("📊 Overview", use_container_width=True):
				st.session_state.current_page = 'Overview'
				st.rerun()

			if st.button("🔍 Data Explorer", use_container_width=True):
				st.session_state.current_page = 'Data Explorer'
				st.rerun()

			if st.button("📖 Data Dictionary", use_container_width=True):
				st.session_state.current_page = 'Data Dictionary'
				st.rerun()

			st.markdown("#### Phase I Components")

			if st.button("🧩 Missing Data & Imputation", use_container_width=True):
				st.session_state.current_page = 'Missing Data & Imputation'
				st.rerun()

			if st.button("🧠 Variable Screening", use_container_width=True):
				st.session_state.current_page = 'Variable Screening'
				st.rerun()

			if st.button("📉 Dimensionality Reduction", use_container_width=True):
				st.session_state.current_page = 'Dimensionality Reduction'
				st.rerun()

			if st.button("📈 Data Quality", use_container_width=True):
				st.session_state.current_page = 'Data Quality'
				st.rerun()

			if st.button("👥 Treatment Groups", use_container_width=True):
				st.session_state.current_page = 'Treatment Groups'
				st.rerun()

			if st.button("💾 Pipeline & Export", use_container_width=True):
				st.session_state.current_page = 'Pipeline & Export'
				st.rerun()

			# Status indicators
			st.markdown("### Status")

			# Data loaded indicator
			data_loaded = self.data is not None
			st.markdown(f"Data Loaded: {'✅' if data_loaded else '❌'}")

			# Processing status
			processing_done = st.session_state.processed_data is not None
			st.markdown(f"Processing Complete: {'✅' if processing_done else '❌'}")

			# Pipeline indicators
			if 'pipeline_results' in st.session_state and st.session_state.pipeline_results:
				pipeline = st.session_state.pipeline_results
				st.markdown("### Pipeline Steps")

				imputation_done = 'imputation' in pipeline
				st.markdown(f"- Imputation: {'✅' if imputation_done else '❌'}")

				screening_done = 'variable_screening' in pipeline
				st.markdown(f"- Variable Screening: {'✅' if screening_done else '❌'}")

				dim_reduction_done = 'dimensionality_reduction' in pipeline
				st.markdown(f"- Dimensionality Reduction: {'✅' if dim_reduction_done else '❌'}")

				quality_done = 'data_quality' in pipeline
				st.markdown(f"- Data Quality: {'✅' if quality_done else '❌'}")

			# Dataset info
			if data_loaded:
				st.markdown("### Dataset Info")
				st.markdown(f"Participants: {len(self.data)}")
				st.markdown(f"Variables: {len(self.data.columns)}")

				# Show data types summary
				dtypes = self.data.dtypes.value_counts()
				st.markdown("#### Data Types")
				for dtype, count in dtypes.items():
					st.markdown(f"- {dtype}: {count}")

	def _render_overview(self):
		"""Render overview information about the dataset."""
		st.header("Dataset Overview")

		# Basic dataset information
		st.markdown('<div class="section-header"><h3>Basic Information</h3></div>', unsafe_allow_html=True)

		col1, col2, col3, col4 = st.columns(4)

		with col1:
			st.markdown('<div class="metric-card">', unsafe_allow_html=True)
			st.markdown(f'<div class="metric-value">{len(self.data)}</div>', unsafe_allow_html=True)
			st.markdown('<div class="metric-label">Participants</div>', unsafe_allow_html=True)
			st.markdown('</div>', unsafe_allow_html=True)

		with col2:
			st.markdown('<div class="metric-card">', unsafe_allow_html=True)
			st.markdown(f'<div class="metric-value">{len(self.data.columns)}</div>', unsafe_allow_html=True)
			st.markdown('<div class="metric-label">Variables</div>', unsafe_allow_html=True)
			st.markdown('</div>', unsafe_allow_html=True)

		with col3:
			# Count missing values
			missing_values = self.data.isnull().sum().sum()
			missing_percent = (missing_values / (len(self.data) * len(self.data.columns))) * 100

			st.markdown('<div class="metric-card">', unsafe_allow_html=True)
			st.markdown(f'<div class="metric-value">{missing_percent:.1f}%</div>', unsafe_allow_html=True)
			st.markdown('<div class="metric-label">Missing Values</div>', unsafe_allow_html=True)
			st.markdown('</div>', unsafe_allow_html=True)

		with col4:
			# Count variables with any missing values
			vars_with_missing = sum(self.data.isnull().sum() > 0)
			percent_vars_with_missing = (vars_with_missing / len(self.data.columns)) * 100

			st.markdown('<div class="metric-card">', unsafe_allow_html=True)
			st.markdown(f'<div class="metric-value">{percent_vars_with_missing:.1f}%</div>', unsafe_allow_html=True)
			st.markdown('<div class="metric-label">Variables with Missing Data</div>', unsafe_allow_html=True)
			st.markdown('</div>', unsafe_allow_html=True)

		# Treatment group summary
		st.markdown('<div class="section-header"><h3>Treatment Groups</h3></div>', unsafe_allow_html=True)

		# Get treatment groups if not already done
		if self.treatment_groups is None:
			self.treatment_groups = self.data_loader.get_treatment_groups()

		if self.treatment_groups:
			# Create a bar chart of treatment group sizes
			treatment_sizes = {group: len(df) for group, df in self.treatment_groups.items()}

			# Skip 'Experimental' since it's equivalent to 'tDCS + Meditation'
			if 'Experimental' in treatment_sizes:
				del treatment_sizes['Experimental']

			# Focus on the 2x2 factorial design groups
			factorial_groups = {
				'Control (No tDCS, No Meditation)': treatment_sizes.get('Control (No tDCS, No Meditation)', 0),
				'tDCS Only': treatment_sizes.get('tDCS Only', 0),
				'Meditation Only': treatment_sizes.get('Meditation Only', 0),
				'tDCS + Meditation': treatment_sizes.get('tDCS + Meditation', 0)
			}

			# Create a bar chart
			fig = px.bar(
				x=list(factorial_groups.keys()),
				y=list(factorial_groups.values()),
				color=list(factorial_groups.keys()),
				color_discrete_map={
					'Control (No tDCS, No Meditation)': TREATMENT_COLORS['Control (No tDCS, No Meditation)'],
					'tDCS Only': TREATMENT_COLORS['tDCS Only'],
					'Meditation Only': TREATMENT_COLORS['Meditation Only'],
					'tDCS + Meditation': TREATMENT_COLORS['tDCS + Meditation']
				},
				labels={'x': 'Treatment Group', 'y': 'Number of Participants'},
				title='Treatment Group Sizes'
			)

			fig.update_layout(showlegend=False)
			st.plotly_chart(fig, use_container_width=True)

			# 2x2 grid showing treatment groups
			st.markdown('<div class="section-header"><h3>Treatment Group Design (2×2 Factorial)</h3></div>', unsafe_allow_html=True)

			col1, col2, col3 = st.columns([1, 2, 1])

			with col2:
				# Create a DataFrame for the 2x2 grid
				grid_data = pd.DataFrame(
					[
						['Control\n(n=' + str(factorial_groups['Control (No tDCS, No Meditation)']) + ')',
						 'tDCS Only\n(n=' + str(factorial_groups['tDCS Only']) + ')'],
						['Meditation Only\n(n=' + str(factorial_groups['Meditation Only']) + ')',
						 'tDCS + Meditation\n(n=' + str(factorial_groups['tDCS + Meditation']) + ')']
					],
					index=['No Meditation', 'Meditation'],
					columns=['No tDCS', 'tDCS']
				)

				# Create a heatmap
				fig = px.imshow(
					[[factorial_groups['Control (No tDCS, No Meditation)'], factorial_groups['tDCS Only']],
					 [factorial_groups['Meditation Only'], factorial_groups['tDCS + Meditation']]],
					x=['No tDCS', 'tDCS'],
					y=['No Meditation', 'Meditation'],
					color_continuous_scale='Blues',
					labels=dict(x="tDCS Treatment", y="Meditation Treatment", color="Participants"),
					text_auto=True
				)

				fig.update_layout(title='2×2 Factorial Design')
				st.plotly_chart(fig, use_container_width=True)

		# Variable categories
		st.markdown('<div class="section-header"><h3>Variable Categories</h3></div>', unsafe_allow_html=True)

		variable_categories = self.data_loader.get_variable_categories()

		if variable_categories:
			# Count variables in each category
			category_counts = {category: len(variables) for category, variables in variable_categories.items()}

			# Create a horizontal bar chart
			fig = px.bar(
				y=list(category_counts.keys()),
				x=list(category_counts.values()),
				orientation='h',
				labels={'y': 'Category', 'x': 'Number of Variables'},
				title='Variables by Category',
				color=list(category_counts.keys()),
				color_discrete_sequence=px.colors.qualitative.Set3
			)

			fig.update_layout(showlegend=False)
			st.plotly_chart(fig, use_container_width=True)

			# Allow exploration of categories
			selected_category = st.selectbox(
				"Explore variables in category:",
				options=list(variable_categories.keys()),
				index=0
			)

			if selected_category:
				variables_in_category = variable_categories[selected_category]

				if variables_in_category:
					st.write(f"**{len(variables_in_category)} variables in {selected_category} category:**")

					# Show variables in a multi-column layout
					cols = st.columns(3)
					for i, variable in enumerate(sorted(variables_in_category)):
						cols[i % 3].markdown(f"- {variable}")
				else:
					st.info(f"No variables in {selected_category} category.")

		# Phase I pipeline summary
		st.markdown('<div class="section-header"><h3>Phase I: Data Preparation</h3></div>', unsafe_allow_html=True)

		# Create a roadmap of Phase I
		col1, col2 = st.columns(2)

		with col1:
			st.markdown("#### Data Preparation Pipeline")
			st.markdown("""
			1. **Data Loading & Exploration**
			   - Import dataset
			   - Explore variables and data dictionary
			   - Analyze data quality and completeness

			2. **Missing Data & Imputation**
			   - Identify patterns of missing data
			   - Apply appropriate imputation methods
			   - Validate imputed values

			3. **Variable Screening**
			   - Detect near-zero variance variables
			   - Identify collinear variables
			   - Calculate Variance Inflation Factor (VIF)
			   - Select optimal variable subset

			4. **Dimensionality Reduction**
			   - Apply Factor Analysis of Mixed Data (FAMD)
			   - Identify optimal component structure
			   - Retain ~75% of total information
			   - Interpret component meaning

			5. **Data Quality Enhancement**
			   - Detect and handle outliers
			   - Analyze variable distributions
			   - Apply transformations when needed
			   - Standardize variables

			6. **Treatment Group Analysis**
			   - Analyze 2×2 factorial design
			   - Compare baseline characteristics
			   - Assess balance between groups
			""")

		with col2:
			st.markdown("#### Outcomes & Deliverables")
			st.markdown("""
			- **Cleaned Dataset**
			  - Imputed missing values
			  - Removed redundant variables
			  - Enhanced data quality

			- **Dimensionality-Reduced Dataset**
			  - 8-10 synthetic components
			  - Reduced noise in the data
			  - Prepared for clustering in Phase II

			- **Variable Importance Assessment**
			  - Statistical importance rankings
			  - Clinical relevance assessment
			  - Optimal variable subset

			- **Data Quality Report**
			  - Missing data patterns
			  - Outlier detection summary
			  - Distribution analysis
			  - Transformation recommendations

			- **Treatment Group Profile**
			  - Baseline characteristics by group
			  - Group balance assessment
			  - Key outcome variables by group
			""")

		# Get started button
		st.markdown("### Ready to Begin?")
		col1, col2, col3 = st.columns([1, 2, 1])
		with col2:
			if st.button("Start Data Preparation Pipeline", use_container_width=True):
				st.session_state.current_page = 'Data Explorer'
				st.rerun()

	def _render_data_explorer(self):
		"""Render data exploration tools."""
		st.header("Data Explorer")

		# Tab navigation for data explorer
		tabs = st.tabs(["Data Preview", "Summary Statistics", "Variable Distribution", "Correlation Analysis"])

		with tabs[0]:  # Data Preview
			st.subheader("Data Preview")

			# Column selector
			selected_columns = st.multiselect(
				"Select columns to display",
				options=list(self.data.columns),
				default=list(self.data.columns)[:5]  # Default to first 5 columns
			)

			# Number of rows to display
			n_rows = st.slider("Number of rows to display", 5, 100, 10)

			if selected_columns:
				# Display filtered data
				st.dataframe(self.data[selected_columns].head(n_rows))

				# Download button for selected data
				csv = self.data[selected_columns].to_csv(index=False)
				b64 = base64.b64encode(csv.encode()).decode()
				href = f'<a href="data:file/csv;base64,{b64}" download="selected_data.csv">Download Selected Data</a>'
				st.markdown(href, unsafe_allow_html=True)
			else:
				st.info("Please select at least one column to display.")

		with tabs[1]:  # Summary Statistics
			st.subheader("Summary Statistics")

			# Select numeric columns for statistics
			numeric_cols = self.data.select_dtypes(include=['float64', 'int64']).columns.tolist()

			selected_numeric_cols = st.multiselect(
				"Select numeric columns for statistics",
				options=numeric_cols,
				default=numeric_cols[:5] if len(numeric_cols) > 5 else numeric_cols
			)

			if selected_numeric_cols:
				# Display statistics
				stats = self.data[selected_numeric_cols].describe().T

				# Add additional statistics
				if len(self.data) > 0:
					stats['missing'] = self.data[selected_numeric_cols].isnull().sum()
					stats['missing_pct'] = self.data[selected_numeric_cols].isnull().sum() / len(self.data) * 100
					stats['skew'] = self.data[selected_numeric_cols].skew()
					stats['kurtosis'] = self.data[selected_numeric_cols].kurtosis()

				st.dataframe(stats.style.format({
					'mean': '{:.2f}',
					'std': '{:.2f}',
					'min': '{:.2f}',
					'25%': '{:.2f}',
					'50%': '{:.2f}',
					'75%': '{:.2f}',
					'max': '{:.2f}',
					'missing_pct': '{:.1f}%',
					'skew': '{:.2f}',
					'kurtosis': '{:.2f}'
				}))

				# Download button for statistics
				csv = stats.to_csv()
				b64 = base64.b64encode(csv.encode()).decode()
				href = f'<a href="data:file/csv;base64,{b64}" download="statistics.csv">Download Statistics</a>'
				st.markdown(href, unsafe_allow_html=True)
			else:
				st.info("Please select at least one numeric column for statistics.")

		with tabs[2]:  # Variable Distribution
			st.subheader("Variable Distribution")

			# Select a variable to visualize
			col1, col2 = st.columns(2)

			with col1:
				selected_var = st.selectbox(
					"Select a variable to visualize",
					options=numeric_cols,
					index=0 if numeric_cols else None
				)

			with col2:
				plot_type = st.selectbox(
					"Select plot type",
					options=["Histogram", "Box Plot", "Violin Plot", "KDE Plot"],
					index=0
				)

			if selected_var:
				# Filter out missing values
				data_to_plot = self.data[selected_var].dropna()

				if len(data_to_plot) > 0:
					# Create the plot
					if plot_type == "Histogram":
						fig = px.histogram(
							self.data, x=selected_var,
							title=f'Histogram of {selected_var}',
							color_discrete_sequence=[COLOR_PALETTE['primary']],
							marginal="box"
						)
					elif plot_type == "Box Plot":
						fig = px.box(
							self.data, y=selected_var,
							title=f'Box Plot of {selected_var}',
							color_discrete_sequence=[COLOR_PALETTE['primary']]
						)
					elif plot_type == "Violin Plot":
						fig = px.violin(
							self.data, y=selected_var,
							title=f'Violin Plot of {selected_var}',
							color_discrete_sequence=[COLOR_PALETTE['primary']],
							box=True
						)
					elif plot_type == "KDE Plot":
						fig = px.histogram(
							self.data, x=selected_var,
							title=f'KDE Plot of {selected_var}',
							color_discrete_sequence=[COLOR_PALETTE['primary']],
							marginal="rug",
							histnorm='probability density',
							nbins=50
						)

						fig.update_traces(fillcolor=COLOR_PALETTE['primary'], opacity=0.5)

					# Show plot
					st.plotly_chart(fig, use_container_width=True)

					# Display basic statistics
					st.markdown("##### Basic Statistics")
					col1, col2, col3, col4 = st.columns(4)

					col1.metric("Mean", f"{data_to_plot.mean():.2f}")
					col2.metric("Median", f"{data_to_plot.median():.2f}")
					col3.metric("Std Dev", f"{data_to_plot.std():.2f}")
					col4.metric("Missing", f"{self.data[selected_var].isnull().sum()} ({self.data[selected_var].isnull().sum() / len(self.data) * 100:.1f}%)")

					# Get variable description
					description = self.data_loader.get_variable_description(selected_var)
					if description:
						st.markdown(f"**Description:** {description}")
				else:
					st.warning(f"No non-missing values for {selected_var}.")
			else:
				st.info("Please select a variable to visualize.")

		with tabs[3]:  # Correlation Analysis
			st.subheader("Correlation Analysis")

			# Select variables for correlation analysis
			selected_corr_vars = st.multiselect(
				"Select variables for correlation analysis",
				options=numeric_cols,
				default=numeric_cols[:5] if len(numeric_cols) > 5 else numeric_cols
			)

			if selected_corr_vars and len(selected_corr_vars) > 1:
				# Calculate correlation matrix
				corr_matrix = self.data[selected_corr_vars].corr()

				# Create heatmap
				fig = px.imshow(
					corr_matrix,
					text_auto=True,
					color_continuous_scale='RdBu_r',
					zmin=-1, zmax=1,
					title='Correlation Matrix'
				)

				# Show plot
				st.plotly_chart(fig, use_container_width=True)

				# Display pair plot option
				if len(selected_corr_vars) <= 5 and st.checkbox("Show Scatter Plot Matrix"):
					fig = px.scatter_matrix(
						self.data[selected_corr_vars].dropna(),
						dimensions=selected_corr_vars,
						color_discrete_sequence=[COLOR_PALETTE['primary']]
					)

					fig.update_layout(title='Scatter Plot Matrix')
					st.plotly_chart(fig, use_container_width=True)

				# Download correlation matrix
				csv = corr_matrix.to_csv()
				b64 = base64.b64encode(csv.encode()).decode()
				href = f'<a href="data:file/csv;base64,{b64}" download="correlation_matrix.csv">Download Correlation Matrix</a>'
				st.markdown(href, unsafe_allow_html=True)
			else:
				st.info("Please select at least two variables for correlation analysis.")

			# Add correlation network graph option
			if selected_corr_vars and len(selected_corr_vars) > 2 and st.checkbox("Show Correlation Network Graph"):
				# Correlation threshold
				corr_threshold = st.slider(
					"Correlation threshold",
					min_value=0.0,
					max_value=1.0,
					value=0.5,
					step=0.05
				)

				# Calculate correlation matrix
				corr_matrix = self.data[selected_corr_vars].corr().abs()

				# Create network graph
				edges = []
				for i in range(len(corr_matrix.columns)):
					for j in range(i+1, len(corr_matrix.columns)):
						if corr_matrix.iloc[i, j] >= corr_threshold:
							edges.append((
								corr_matrix.columns[i],
								corr_matrix.columns[j],
								corr_matrix.iloc[i, j]
							))

				if edges:
					G = nx.Graph()
					for var in selected_corr_vars:
						G.add_node(var)

					for source, target, weight in edges:
						G.add_edge(source, target, weight=weight)

					# Get positions using a layout algorithm
					pos = nx.spring_layout(G, seed=42)

					# Create edges trace
					edge_x = []
					edge_y = []
					edge_weights = []

					for edge in G.edges(data=True):
						x0, y0 = pos[edge[0]]
						x1, y1 = pos[edge[1]]
						edge_x.extend([x0, x1, None])
						edge_y.extend([y0, y1, None])
						edge_weights.append(edge[2]['weight'])

					# Normalize edge widths
					min_width = 1
					max_width = 10
					if edge_weights:
						normalized_weights = [
							min_width + (w - min(edge_weights)) * (max_width - min_width) / (max(edge_weights) - min(edge_weights))
							if max(edge_weights) > min(edge_weights) else 5
							for w in edge_weights
						]
					else:
						normalized_weights = []

					# Create nodes trace
					node_x = []
					node_y = []
					node_text = []

					for node in G.nodes():
						x, y = pos[node]
						node_x.append(x)
						node_y.append(y)
						node_text.append(node)

					# Calculate node degree for node size
					node_degrees = dict(G.degree())
					node_sizes = [30 + 10 * node_degrees[node] for node in G.nodes()]

					# Create the figure
					fig = go.Figure()

					# Add edges with varying widths based on correlation
					edge_segments = np.reshape(edge_x, (-1, 3))
					for i, segment in enumerate(edge_segments):
						if i < len(normalized_weights):
							fig.add_trace(go.Scatter(
								x=segment,
								y=edge_y[i*3:(i+1)*3],
								mode='lines',
								line=dict(width=normalized_weights[i], color='rgba(68, 114, 196, 0.5)'),
								hoverinfo='none'
							))

					# Add nodes
					fig.add_trace(go.Scatter(
						x=node_x, y=node_y,
						mode='markers+text',
						marker=dict(
							size=node_sizes,
							color=COLOR_PALETTE['primary'],
							line=dict(width=2, color='white')
						),
						text=node_text,
						textposition='top center',
						hoverinfo='text',
						hovertext=[f"{node}<br>Connections: {node_degrees[node]}" for node in G.nodes()]
					))

					# Update layout
					fig.update_layout(
						title='Correlation Network Graph',
						showlegend=False,
						hovermode='closest',
						margin=dict(b=20, l=5, r=5, t=40),
						xaxis=dict(showgrid=False, zeroline=False, showticklabels=False),
						yaxis=dict(showgrid=False, zeroline=False, showticklabels=False),
						width=800,
						height=600
					)

					# Show plot
					st.plotly_chart(fig, use_container_width=True)

					# Display edge information
					if st.checkbox("Show correlation details"):
						edge_df = pd.DataFrame(edges, columns=['Variable 1', 'Variable 2', 'Correlation'])
						edge_df = edge_df.sort_values('Correlation', ascending=False)
						st.dataframe(edge_df.style.format({'Correlation': '{:.3f}'}))
				else:
					st.info(f"No correlations above threshold ({corr_threshold:.2f}). Try lowering the threshold.")

	def _render_dictionary(self):
		"""Render the data dictionary."""
		st.header("Data Dictionary")

		# Tab navigation for dictionary
		tabs = st.tabs(["Dictionary Explorer", "Variable Categories", "Dictionary Visualization"])

		with tabs[0]:  # Dictionary Explorer
			st.subheader("Dictionary Explorer")

			# Search functionality
			search_term = st.text_input("Search dictionary", "")

			# Filter dictionary based on search term
			if search_term:
				# Search across all columns
				filtered_dict = self.dictionary[self.dictionary.astype(str).apply(
					lambda row: row.str.contains(search_term, case=False).any(), axis=1
				)]
			else:
				filtered_dict = self.dictionary

			# Display the dictionary
			st.dataframe(filtered_dict, height=400)

			# Allow looking up a specific variable
			st.subheader("Variable Lookup")

			lookup_var = st.selectbox(
				"Select a variable to look up",
				options=list(self.data.columns),
				index=0
			)

			if lookup_var:
				# Get variable description
				description = self.data_loader.get_variable_description(lookup_var)

				if description:
					st.markdown(f"**{lookup_var}:** {description}")

					# Get variable statistics
					if lookup_var in self.data.columns:
						var_data = self.data[lookup_var]

						# Check if numeric
						if pd.api.types.is_numeric_dtype(var_data):
							col1, col2, col3, col4 = st.columns(4)
							col1.metric("Mean", f"{var_data.mean():.2f}")
							col2.metric("Median", f"{var_data.median():.2f}")
							col3.metric("Std Dev", f"{var_data.std():.2f}")
							col4.metric("Missing", f"{var_data.isnull().sum()} ({var_data.isnull().sum() / len(self.data) * 100:.1f}%)")

							# Create histogram
							fig = px.histogram(
								var_data.dropna(),
								title=f'Distribution of {lookup_var}',
								color_discrete_sequence=[COLOR_PALETTE['primary']]
							)

							st.plotly_chart(fig, use_container_width=True)
						else:
							# For categorical variables
							value_counts = var_data.value_counts()

							col1, col2 = st.columns(2)
							col1.metric("Unique Values", var_data.nunique())
							col2.metric("Missing", f"{var_data.isnull().sum()} ({var_data.isnull().sum() / len(self.data) * 100:.1f}%)")

							# Create bar chart
							fig = px.bar(
								x=value_counts.index,
								y=value_counts.values,
								title=f'Value Counts for {lookup_var}',
								labels={'x': 'Value', 'y': 'Count'},
								color_discrete_sequence=[COLOR_PALETTE['primary']]
							)

							st.plotly_chart(fig, use_container_width=True)
				else:
					st.warning(f"No description found for {lookup_var}.")

		with tabs[1]:  # Variable Categories
			st.subheader("Variable Categories")

			# Get variable categories
			variable_categories = self.data_loader.get_variable_categories()

			if variable_categories:
				# Select a category
				selected_category = st.selectbox(
					"Select a variable category",
					options=list(variable_categories.keys()),
					index=0
				)

				if selected_category:
					variables_in_category = variable_categories[selected_category]

					if variables_in_category:
						st.write(f"**{len(variables_in_category)} variables in {selected_category} category:**")

						# Create a DataFrame with variable details
						var_details = []
						for var in sorted(variables_in_category):
							description = self.data_loader.get_variable_description(var)
							missing_count = self.data[var].isnull().sum() if var in self.data.columns else None
							missing_pct = missing_count / len(self.data) * 100 if missing_count is not None else None

							var_details.append({
								'Variable': var,
								'Description': description,
								'Missing Values': missing_count,
								'Missing %': missing_pct
							})

						var_details_df = pd.DataFrame(var_details)

						# Display the table
						st.dataframe(var_details_df.style.format({
							'Missing %': '{:.1f}%' if '{:.1f}%' is not None else None
						}), height=400)

						# Allow downloading the category variables
						csv = var_details_df.to_csv(index=False)
						b64 = base64.b64encode(csv.encode()).decode()
						href = f'<a href="data:file/csv;base64,{b64}" download="{selected_category}_variables.csv">Download {selected_category} Variables</a>'
						st.markdown(href, unsafe_allow_html=True)
					else:
						st.info(f"No variables in {selected_category} category.")
			else:
				st.info("No variable categories available.")

		with tabs[2]:  # Dictionary Visualization
			st.subheader("Dictionary Visualization")

			# Create a treemap of variables by category
			if variable_categories:
				# Prepare data for treemap
				treemap_data = []
				for category, variables in variable_categories.items():
					for var in variables:
						missing_count = self.data[var].isnull().sum() if var in self.data.columns else 0
						missing_pct = missing_count / len(self.data) * 100 if var in self.data.columns else 0

						treemap_data.append({
							'Category': category,
							'Variable': var,
							'Missing %': missing_pct
						})

				treemap_df = pd.DataFrame(treemap_data)

				# Create treemap
				fig = px.treemap(
					treemap_df,
					path=['Category', 'Variable'],
					color='Missing %',
					color_continuous_scale='RdYlGn_r',
					title='Variables by Category and Missing Data',
					height=600
				)

				fig.update_traces(marker=dict(cornerradius=5))
				st.plotly_chart(fig, use_container_width=True)

				# Create a sunburst chart alternative
				fig = px.sunburst(
					treemap_df,
					path=['Category', 'Variable'],
					color='Missing %',
					color_continuous_scale='RdYlGn_r',
					title='Variables by Category and Missing Data (Sunburst)',
					height=600
				)

				st.plotly_chart(fig, use_container_width=True)
			else:
				st.info("No variable categories available for visualization.")

			# Word cloud of variable descriptions
			if st.checkbox("Show Variable Description Word Cloud"):
				try:


					# Combine all descriptions
					all_descriptions = " ".join([
						str(desc) for desc in self.dictionary.iloc[:, 1] if desc and not pd.isna(desc)
					])

					if all_descriptions:
						# Create word cloud
						wordcloud = WordCloud(
							width=800,
							height=400,
							background_color='white',
							colormap='viridis',
							max_words=100,
							contour_width=1,
							contour_color='steelblue'
						).generate(all_descriptions)

						# Display word cloud
						fig, ax = plt.subplots(figsize=(10, 5))
						ax.imshow(wordcloud, interpolation='bilinear')
						ax.axis('off')
						plt.tight_layout()

						st.pyplot(fig)
					else:
						st.info("No descriptions available for word cloud.")
				except ImportError:
					st.warning("WordCloud package not installed. Please install it to use this feature.")

	def _render_missing_data_imputation(self):
		"""Render missing data analysis and imputation tools."""
		st.header("Missing Data & Imputation")

		# Tab navigation for missing data
		tabs = st.tabs(["Missing Data Analysis", "Missing Data Patterns", "Imputation", "Imputation Validation"])

		with tabs[0]:  # Missing Data Analysis
			st.subheader("Missing Data Analysis")

			# Display missing data report
			if self.missing_data_report is not None:
				# Only show columns with missing values
				missing_report = self.missing_data_report[self.missing_data_report['Missing Values'] > 0]

				if len(missing_report) > 0:
					# Create bar chart of missing percentages
					fig = px.bar(
						missing_report.sort_values('Percentage', ascending=False).head(20),
						y=missing_report.sort_values('Percentage', ascending=False).head(20).index,
						x='Percentage',
						orientation='h',
						title='Top 20 Variables with Missing Values',
						labels={'y': 'Variable', 'x': 'Missing (%)'},
						color='Percentage',
						color_continuous_scale='RdYlGn_r'
					)

					st.plotly_chart(fig, use_container_width=True)

					# Display the full report
					st.dataframe(missing_report.style.format({'Percentage': '{:.1f}%'}), height=400)

					# Download button for missing data report
					csv = missing_report.to_csv()
					b64 = base64.b64encode(csv.encode()).decode()
					href = f'<a href="data:file/csv;base64,{b64}" download="missing_data_report.csv">Download Missing Data Report</a>'
					st.markdown(href, unsafe_allow_html=True)

					# Summary statistics
					col1, col2, col3 = st.columns(3)

					col1.metric("Variables with Missing Data", f"{len(missing_report)} ({len(missing_report) / len(self.data.columns) * 100:.1f}%)")
					col2.metric("Total Missing Values", f"{self.data.isnull().sum().sum()} ({self.data.isnull().sum().sum() / (len(self.data) * len(self.data.columns)) * 100:.1f}%)")
					col3.metric("Complete Cases", f"{len(self.data.dropna())} ({len(self.data.dropna()) / len(self.data) * 100:.1f}%)")
				else:
					st.success("No missing values found in the dataset!")
			else:
				st.warning("Missing data report not available.")

		with tabs[1]:  # Missing Data Patterns
			st.subheader("Missing Data Patterns")

			# Create a heatmap of missing values
			if self.data is not None:
				# Select top variables with missing values
				n_vars = st.slider("Number of variables to show", 5, 50, 20)

				# Get top n variables with most missing values
				missing_counts = self.data.isnull().sum()
				top_missing_vars = missing_counts[missing_counts > 0].sort_values(ascending=False).head(n_vars).index.tolist()

				if top_missing_vars:
					# Create missing data matrix (True for missing, False for present)
					missing_matrix = self.data[top_missing_vars].isnull()

					# Create heatmap
					fig = px.imshow(
						missing_matrix.values,
						x=top_missing_vars,
						color_continuous_scale='RdBu',
						title=f'Missing Data Patterns (Top {n_vars} Variables)',
						height=600
					)

					fig.update_xaxes(tickangle=45)
					st.plotly_chart(fig, use_container_width=True)

					# Create a correlation heatmap of missing values
					st.subheader("Missing Value Correlation")
					st.markdown("This shows which variables tend to be missing together.")

					# Calculate correlation of missing indicators
					missing_corr = missing_matrix.corr()

					# Create heatmap
					fig = px.imshow(
						missing_corr.values,
						x=missing_corr.columns,
						y=missing_corr.index,
						color_continuous_scale='RdBu_r',
						title='Correlation of Missing Values',
						labels=dict(x="Variable", y="Variable", color="Correlation")
					)

					fig.update_xaxes(tickangle=45)
					st.plotly_chart(fig, use_container_width=True)

					# Find pairs of variables with highly correlated missingness
					high_corr_threshold = 0.5
					high_corr_pairs = []

					for i in range(len(missing_corr.columns)):
						for j in range(i+1, len(missing_corr.columns)):
							if missing_corr.iloc[i, j] >= high_corr_threshold:
								high_corr_pairs.append((
									missing_corr.columns[i],
									missing_corr.columns[j],
									missing_corr.iloc[i, j]
								))

					if high_corr_pairs:
						st.markdown(f"**Variables with correlated missingness (correlation ≥ {high_corr_threshold}):**")

						# Create DataFrame for display
						corr_pairs_df = pd.DataFrame(high_corr_pairs, columns=['Variable 1', 'Variable 2', 'Correlation'])
						corr_pairs_df = corr_pairs_df.sort_values('Correlation', ascending=False)

						st.dataframe(corr_pairs_df.style.format({'Correlation': '{:.3f}'}))
				else:
					st.info("No variables with missing values found.")

				# Missing data by groups
				st.subheader("Missing Data by Groups")
				st.markdown("This shows if certain groups have more missing data than others.")

				# Get treatment groups if not already done
				if self.treatment_groups is None:
					self.treatment_groups = self.data_loader.get_treatment_groups()

				if self.treatment_groups:
					# Calculate missing percentages by group
					group_missing = {}

					for group, group_data in self.treatment_groups.items():
						if 'Experimental' in group:  # Skip 'Experimental' since it's equivalent to 'tDCS + Meditation'
							continue

						group_missing[group] = group_data[top_missing_vars].isnull().mean() * 100

					# Combine into a DataFrame
					group_missing_df = pd.DataFrame(group_missing)

					# Create heatmap
					fig = px.imshow(
						group_missing_df.values.T,  # Transpose to have groups as rows
						x=group_missing_df.index,
						y=group_missing_df.columns,
						color_continuous_scale='RdYlGn_r',
						title='Missing Data Percentage by Treatment Group',
						labels=dict(x="Variable", y="Treatment Group", color="Missing (%)"),
						text_auto='.1f'
					)

					fig.update_xaxes(tickangle=45)
					st.plotly_chart(fig, use_container_width=True)
			else:
				st.warning("Data not available.")

		with tabs[2]:  # Imputation
			st.subheader("Imputation Methods")

			# Imputation options
			st.markdown("### Impute Missing Values")

			col1, col2 = st.columns(2)
			with col1:
				imputation_method = st.selectbox(
					"Select imputation method",
					options=["knn", "mean", "median"],
					index=0
				)

			with col2:
				if imputation_method == "knn":
					knn_neighbors = st.slider("Number of neighbors for KNN", 1, 20, 5)
				else:
					knn_neighbors = 5  # Default value, not used for mean/median

			# Variables with missing values
			variables_with_missing = self.data.columns[self.data.isnull().any()].tolist()

			# Column exclusion
			if variables_with_missing:
				st.markdown("### Variables with Missing Values")
				st.markdown("Select variables to exclude from imputation (they will remain missing):")

				# Organize variables by category for easier selection
				variable_categories = self.data_loader.get_variable_categories()

				if variable_categories:
					# Group missing variables by category
					missing_by_category = {}
					for category, vars_in_category in variable_categories.items():
						missing_in_category = [var for var in vars_in_category if var in variables_with_missing]
						if missing_in_category:
							missing_by_category[category] = missing_in_category

					# Create multiselect for each category with missing variables
					cols_to_exclude = []

					for category, missing_vars in missing_by_category.items():
						with st.expander(f"{category} ({len(missing_vars)} variables)"):
							selected = st.multiselect(
								f"Select variables to exclude from {category}",
								options=missing_vars,
								default=[]
							)
							cols_to_exclude.extend(selected)
				else:
					# Simple multiselect if no categories
					cols_to_exclude = st.multiselect(
						"Select variables to exclude from imputation",
						options=variables_with_missing,
						default=[]
					)
			else:
				st.success("No missing values to impute!")
				cols_to_exclude = []

			# Impute button
			if variables_with_missing and st.button("Impute Missing Values"):
				with st.spinner("Imputing missing values..."):
					try:
						self.imputed_data = self.data_loader.impute_missing_values(
							method=imputation_method,
							knn_neighbors=knn_neighbors,
							cols_to_exclude=cols_to_exclude
						)

						# Store imputed data in session state
						st.session_state.processed_data = self.imputed_data

						# Store imputation details in pipeline results
						if 'pipeline_results' not in st.session_state:
							st.session_state.pipeline_results = {}

						st.session_state.pipeline_results['imputation'] = {
							'method': imputation_method,
							'knn_neighbors': knn_neighbors,
							'cols_excluded': cols_to_exclude,
							'original_missing': self.data.isnull().sum().sum(),
							'remaining_missing': self.imputed_data.isnull().sum().sum()
						}

						st.success("Successfully imputed missing values!")

						# Display imputation summary
						original_missing = self.data.isnull().sum().sum()
						remaining_missing = self.imputed_data.isnull().sum().sum()
						imputed_count = original_missing - remaining_missing

						col1, col2, col3 = st.columns(3)
						col1.metric("Original Missing Values", original_missing)
						col2.metric("Imputed Values", imputed_count)
						col3.metric("Remaining Missing Values", remaining_missing)
					except Exception as e:
						st.error(f"Error during imputation: {e}")
						logger.error(f"Imputation error: {e}", exc_info=True)

		with tabs[3]:  # Imputation Validation
			st.subheader("Imputation Validation")

			# Check if imputed data is available
			if self.imputed_data is not None or st.session_state.processed_data is not None:
				# Use either imputed_data or processed_data from session state
				imputed_data = self.imputed_data if self.imputed_data is not None else st.session_state.processed_data

				# Select a variable with imputed values
				variables_with_imputed = []

				for col in self.data.columns:
					if self.data[col].isnull().sum() > 0 and imputed_data[col].isnull().sum() < self.data[col].isnull().sum():
						variables_with_imputed.append(col)

				if variables_with_imputed:
					selected_var = st.selectbox(
						"Select a variable with imputed values to validate",
						options=variables_with_imputed
					)

					if selected_var:
						# Create before/after comparison
						col1, col2 = st.columns(2)

						with col1:
							st.markdown("### Before Imputation")

							# Statistics before imputation
							orig_data = self.data[selected_var].dropna()

							st.metric("Missing Values", self.data[selected_var].isnull().sum())
							st.metric("Mean", f"{orig_data.mean():.2f}")
							st.metric("Median", f"{orig_data.median():.2f}")
							st.metric("Std Dev", f"{orig_data.std():.2f}")

							# Histogram before imputation
							fig = px.histogram(
								orig_data,
								title=f'{selected_var} (Before Imputation)',
								color_discrete_sequence=[COLOR_PALETTE['primary']]
							)

							st.plotly_chart(fig, use_container_width=True)

						with col2:
							st.markdown("### After Imputation")

							# Statistics after imputation
							imp_data = imputed_data[selected_var]

							st.metric("Missing Values", imp_data.isnull().sum())
							st.metric("Mean", f"{imp_data.dropna().mean():.2f}")
							st.metric("Median", f"{imp_data.dropna().median():.2f}")
							st.metric("Std Dev", f"{imp_data.dropna().std():.2f}")

							# Histogram after imputation
							fig = px.histogram(
								imp_data.dropna(),
								title=f'{selected_var} (After Imputation)',
								color_discrete_sequence=[COLOR_PALETTE['secondary']]
							)

							st.plotly_chart(fig, use_container_width=True)

						# Compare original vs imputed values
						st.subheader("Comparison of Original vs. Imputed")

						# Create a scatter plot of original vs imputed where possible
						if pd.api.types.is_numeric_dtype(self.data[selected_var]):
							# Create a combined dataset with flags for imputed values
							combined = pd.DataFrame({
								'Value': imputed_data[selected_var],
								'Status': ['Original' if not pd.isna(self.data.iloc[i][selected_var]) else 'Imputed'
										 for i in range(len(self.data))]
							})

							# Create box plots for comparison
							fig = px.box(
								combined,
								x='Status',
								y='Value',
								title=f'Original vs. Imputed Values for {selected_var}',
								color='Status',
								color_discrete_map={
									'Original': COLOR_PALETTE['primary'],
									'Imputed': COLOR_PALETTE['secondary']
								},
								notched=True,
								points='all'
							)

							st.plotly_chart(fig, use_container_width=True)

							# Add statistical comparison
							if 'Imputed' in combined['Status'].values and 'Original' in combined['Status'].values:
								original_values = combined[combined['Status'] == 'Original']['Value']
								imputed_values = combined[combined['Status'] == 'Imputed']['Value']

								# Basic statistics comparison
								stats_df = pd.DataFrame({
									'Original': [
										len(original_values),
										original_values.mean(),
										original_values.median(),
										original_values.std(),
										original_values.min(),
										original_values.max()
									],
									'Imputed': [
										len(imputed_values),
										imputed_values.mean(),
										imputed_values.median(),
										imputed_values.std(),
										imputed_values.min(),
										imputed_values.max()
									]
								}, index=['Count', 'Mean', 'Median', 'Std Dev', 'Min', 'Max'])

								st.dataframe(stats_df.style.format({
									'Original': '{:.2f}',
									'Imputed': '{:.2f}'
								}))

								# Perform t-test if enough samples
								if len(imputed_values) >= 5 and len(original_values) >= 5:


									t_stat, p_value = scipy_stats.ttest_ind(
										original_values.dropna(),
										imputed_values.dropna(),
										equal_var=False  # Welch's t-test
									)

									st.markdown(f"**T-test results:** t-statistic = {t_stat:.3f}, p-value = {p_value:.3f}")

									if p_value < 0.05:
										st.warning("The distributions of original and imputed values are significantly different (p < 0.05).")
									else:
										st.success("The distributions of original and imputed values are not significantly different (p ≥ 0.05).")
						else:
							st.info(f"Variable {selected_var} is not numeric. Cannot create comparative visualization.")
				else:
					st.info("No variables with imputed values found.")
			else:
				st.warning("No imputed data available. Please impute missing values first.")

	def _render_variable_screening(self):
		"""Render variable screening tools."""
		st.header("Variable Screening")

		# Initialize variable screener if not done and data is available
		if self.variable_screener is None and (self.imputed_data is not None or st.session_state.processed_data is not None):
			# Use imputed data if available, otherwise use original data
			data_for_screening = self.imputed_data if self.imputed_data is not None else \
								 st.session_state.processed_data if st.session_state.processed_data is not None else \
								 self.data

			self.variable_screener = VariableScreener(data_for_screening)

		# Tab navigation for variable screening
		tabs = st.tabs(["Near-Zero Variance", "Collinearity Analysis", "VIF Analysis", "Variable Recommendations"])

		with tabs[0]:  # Near-Zero Variance
			st.subheader("Near-Zero Variance Detection")

			st.markdown("""
			Near-zero variance variables have very little variation in their values and provide minimal information for analysis.
			They can cause instability in machine learning models and are generally safe to remove.
			""")

			# Thresholds for near-zero variance
			threshold = st.slider(
				"Unique value threshold (% of total observations)",
				min_value=0.1,
				max_value=10.0,
				value=1.0,
				step=0.1,
				help="Variables with unique values less than this percentage of total observations will be flagged."
			) / 100  # Convert to proportion

			# Detect near-zero variance variables
			if self.variable_screener is not None:
				if st.button("Detect Near-Zero Variance Variables"):
					with st.spinner("Detecting near-zero variance variables..."):
						near_zero_vars = self.variable_screener.identify_near_zero_variance(threshold=threshold)

						# Display results
						if near_zero_vars:
							st.warning(f"Found {len(near_zero_vars)} variables with near-zero variance.")

							# Get variable details
							var_stats = self.variable_screener.results['near_zero_variance']

							# Create a DataFrame for display
							var_details = []
							for var in near_zero_vars:
								stats = var_stats[var]
								description = self.data_loader.get_variable_description(var)

								var_details.append({
									'Variable': var,
									'Unique Values': stats['n_unique'],
									'Most Common (%)': stats['most_common_freq'] * 100,
									'Description': description or 'No description available'
								})

							var_details_df = pd.DataFrame(var_details).sort_values('Unique Values')

							# Display the table
							st.dataframe(var_details_df.style.format({
								'Most Common (%)': '{:.1f}%'
							}), height=400)

							# Display distribution of a selected variable
							selected_var = st.selectbox(
								"Select a variable to examine:",
								options=near_zero_vars
							)

							if selected_var:
								# Check if numeric
								if pd.api.types.is_numeric_dtype(self.data[selected_var]):
									fig = px.histogram(
										self.data[selected_var].dropna(),
										title=f'Distribution of {selected_var}',
										color_discrete_sequence=[COLOR_PALETTE['primary']]
									)

									st.plotly_chart(fig, use_container_width=True)
								else:
									# For categorical variables
									value_counts = self.data[selected_var].value_counts()

									fig = px.bar(
										x=value_counts.index,
										y=value_counts.values,
										title=f'Value Counts for {selected_var}',
										labels={'x': 'Value', 'y': 'Count'},
										color_discrete_sequence=[COLOR_PALETTE['primary']]
									)

									st.plotly_chart(fig, use_container_width=True)
						else:
							st.success("No variables with near-zero variance found.")
			else:
				st.warning("Data not available for variable screening. Please complete data imputation first.")

		with tabs[1]:  # Collinearity Analysis
			st.subheader("Collinearity Analysis")

			st.markdown("""
			Collinearity occurs when two or more variables are highly correlated. Highly collinear variables can cause
			instability in statistical models and may not provide unique information. It's often beneficial to
			remove one variable from each highly correlated pair.
			""")

			# Threshold for high correlation
			corr_threshold = st.slider(
				"Correlation threshold",
				min_value=0.5,
				max_value=1.0,
				value=0.85,
				step=0.05,
				help="Variable pairs with absolute correlation above this threshold will be flagged."
			)

			# Analyze collinearity
			if self.variable_screener is not None:
				if st.button("Analyze Collinearity"):
					with st.spinner("Analyzing collinearity..."):
						high_corr_pairs = self.variable_screener.analyze_collinearity(threshold=corr_threshold)

						# Display results
						if high_corr_pairs:
							st.warning(f"Found {len(high_corr_pairs)} pairs of highly correlated variables.")

							# Create a DataFrame for display
							pairs_df = pd.DataFrame(high_corr_pairs, columns=['Variable 1', 'Variable 2', 'Correlation'])
							pairs_df = pairs_df.sort_values('Correlation', ascending=False)

							# Display the table
							st.dataframe(pairs_df.style.format({
								'Correlation': '{:.3f}'
							}), height=400)

							# Visualize correlation matrix
							corr_matrix = self.variable_screener.get_correlation_matrix()

							# Get variables in high correlation pairs
							corr_vars = set()
							for var1, var2, _ in high_corr_pairs:
								corr_vars.add(var1)
								corr_vars.add(var2)

							# Create heatmap of correlation matrix for these variables
							if corr_vars:
								corr_vars = sorted(list(corr_vars))

								fig = px.imshow(
									corr_matrix.loc[corr_vars, corr_vars].values,
									x=corr_vars,
									y=corr_vars,
									color_continuous_scale='RdBu_r',
									zmin=-1, zmax=1,
									title='Correlation Matrix for Highly Correlated Variables'
								)

								fig.update_xaxes(tickangle=45)
								st.plotly_chart(fig, use_container_width=True)

								# Correlation network graph
								st.subheader("Correlation Network Graph")

								# Create network graph
								G = nx.Graph()
								for var in corr_vars:
									G.add_node(var)

								for var1, var2, corr in high_corr_pairs:
									G.add_edge(var1, var2, weight=corr)

								# Get positions using a layout algorithm
								pos = nx.spring_layout(G, seed=42)

								# Create edges trace
								edge_x = []
								edge_y = []
								edge_weights = []

								for edge in G.edges(data=True):
									x0, y0 = pos[edge[0]]
									x1, y1 = pos[edge[1]]
									edge_x.extend([x0, x1, None])
									edge_y.extend([y0, y1, None])
									edge_weights.append(edge[2]['weight'])

								# Normalize edge widths
								min_width = 1
								max_width = 10
								if edge_weights:
									normalized_weights = [
										min_width + (w - min(edge_weights)) * (max_width - min_width) / (max(edge_weights) - min(edge_weights))
										if max(edge_weights) > min(edge_weights) else 5
										for w in edge_weights
									]
								else:
									normalized_weights = []

								# Create nodes trace
								node_x = []
								node_y = []
								node_text = []

								for node in G.nodes():
									x, y = pos[node]
									node_x.append(x)
									node_y.append(y)
									node_text.append(node)

								# Calculate node degree for node size
								node_degrees = dict(G.degree())
								node_sizes = [30 + 10 * node_degrees[node] for node in G.nodes()]

								# Create the figure
								fig = go.Figure()

								# Add edges with varying widths based on correlation
								for i, (x0, y0, x1, y1) in enumerate(zip(edge_x[::3], edge_y[::3], edge_x[1::3], edge_y[1::3])):
									if i < len(normalized_weights):
										fig.add_trace(go.Scatter(
											x=[x0, x1, None],
											y=[y0, y1, None],
											mode='lines',
											line=dict(width=normalized_weights[i], color='rgba(68, 114, 196, 0.5)'),
											hoverinfo='none'
										))

								# Add nodes
								fig.add_trace(go.Scatter(
									x=node_x, y=node_y,
									mode='markers+text',
									marker=dict(
										size=node_sizes,
										color=COLOR_PALETTE['primary'],
										line=dict(width=2, color='white')
									),
									text=node_text,
									textposition='top center',
									hoverinfo='text',
									hovertext=[f"{node}<br>Connections: {node_degrees[node]}" for node in G.nodes()]
								))

								# Update layout
								fig.update_layout(
									title='Correlation Network Graph',
									showlegend=False,
									hovermode='closest',
									margin=dict(b=20, l=5, r=5, t=40),
									xaxis=dict(showgrid=False, zeroline=False, showticklabels=False),
									yaxis=dict(showgrid=False, zeroline=False, showticklabels=False),
									width=800,
									height=600
								)

								st.plotly_chart(fig, use_container_width=True)

								# Select a pair to examine
								st.subheader("Examine Correlated Variable Pair")

								# Create a list of pairs for selection
								pair_strings = [f"{var1} & {var2} (r={corr:.2f})" for var1, var2, corr in high_corr_pairs]

								selected_pair_str = st.selectbox(
									"Select a pair to examine:",
									options=pair_strings
								)

								if selected_pair_str:
									# Extract pair from string
									selected_pair_index = pair_strings.index(selected_pair_str)
									var1, var2, _ = high_corr_pairs[selected_pair_index]

									# Check if both variables are numeric
									if pd.api.types.is_numeric_dtype(self.data[var1]) and pd.api.types.is_numeric_dtype(self.data[var2]):
										# Create scatter plot
										fig = px.scatter(
											x=self.data[var1],
											y=self.data[var2],
											title=f'Correlation between {var1} and {var2}',
											labels={'x': var1, 'y': var2},
											color_discrete_sequence=[COLOR_PALETTE['primary']],
											trendline='ols'
										)

										st.plotly_chart(fig, use_container_width=True)

										# Get variable descriptions
										desc1 = self.data_loader.get_variable_description(var1)
										desc2 = self.data_loader.get_variable_description(var2)

										# Display descriptions if available
										if desc1:
											st.markdown(f"**{var1}:** {desc1}")
										if desc2:
											st.markdown(f"**{var2}:** {desc2}")
									else:
										st.info("One or both variables are not numeric. Cannot create scatter plot.")
						else:
							st.success("No variables with high collinearity found.")
			else:
				st.warning("Data not available for collinearity analysis. Please complete data imputation first.")

		with tabs[2]:  # VIF Analysis
			st.subheader("Variance Inflation Factor (VIF) Analysis")

			st.markdown("""
			The Variance Inflation Factor (VIF) measures how much the variance of an estimated regression coefficient
			increases if your predictors are correlated. It's another way to detect multicollinearity.

			- VIF = 1: No multicollinearity
			- VIF between 1-5: Moderate multicollinearity
			- VIF > 5: High multicollinearity
			- VIF > 10: Very high multicollinearity
			""")

			# Threshold for high VIF
			vif_threshold = st.slider(
				"VIF threshold",
				min_value=2.0,
				max_value=10.0,
				value=5.0,
				step=0.5,
				help="Variables with VIF above this threshold may have multicollinearity issues."
			)

			# Calculate VIF
			if self.variable_screener is not None:
				if st.button("Calculate VIF"):
					with st.spinner("Calculating VIF..."):
						try:
							vif_values = self.variable_screener.calculate_vif(max_vif=vif_threshold)

							# Display results
							if vif_values:
								# Create a DataFrame for display
								vif_df = pd.DataFrame({
									'Variable': list(vif_values.keys()),
									'VIF': list(vif_values.values())
								}).sort_values('VIF', ascending=False)

								# Identify high VIF variables
								high_vif_vars = vif_df[vif_df['VIF'] > vif_threshold]

								if len(high_vif_vars) > 0:
									st.warning(f"Found {len(high_vif_vars)} variables with high VIF (> {vif_threshold}).")
								else:
									st.success(f"No variables with high VIF (> {vif_threshold}) found.")

								# Display the table
								st.dataframe(vif_df.style.format({
									'VIF': '{:.2f}'
								}), height=400)

								# Create bar chart
								fig = px.bar(
									vif_df.head(20),  # Top 20 variables by VIF
									x='VIF',
									y='Variable',
									orientation='h',
									title='Top 20 Variables by VIF',
									color='VIF',
									color_continuous_scale='RdYlGn_r'
								)

								# Add threshold line
								fig.add_vline(
									x=vif_threshold,
									line_dash="dash",
									line_color="red",
									annotation_text=f"Threshold: {vif_threshold}",
									annotation_position="top right"
								)

								st.plotly_chart(fig, use_container_width=True)
							else:
								st.info("VIF calculation not possible with the current data.")
						except Exception as e:
							st.error(f"Error calculating VIF: {e}")
							logger.error(f"VIF calculation error: {e}", exc_info=True)
			else:
				st.warning("Data not available for VIF analysis. Please complete data imputation first.")

		with tabs[3]:  # Variable Recommendations
			st.subheader("Variable Recommendations")

			st.markdown("""
			Based on the analyses of near-zero variance, collinearity, and VIF, we can recommend a subset of variables
			to use for further analysis. This helps reduce dimensionality and improve model stability.
			""")

			# Recommendation settings
			col1, col2, col3 = st.columns(3)

			with col1:
				near_zero_threshold = st.slider(
					"Near-zero variance threshold (%)",
					min_value=0.1,
					max_value=10.0,
					value=1.0,
					step=0.1
				) / 100  # Convert to proportion

			with col2:
				collinearity_threshold = st.slider(
					"Collinearity threshold",
					min_value=0.5,
					max_value=1.0,
					value=0.85,
					step=0.05
				)

			with col3:
				vif_threshold = st.slider(
					"VIF threshold",
					min_value=2.0,
					max_value=10.0,
					value=5.0,
					step=0.5
				)

			# Force include certain variables
			st.markdown("### Force Include Variables")
			st.markdown("Select variables to always include regardless of screening criteria:")

			# Organize variables by category for easier selection
			variable_categories = self.data_loader.get_variable_categories()
			force_include = []

			if variable_categories:
				for category in ['outcome', 'treatment', 'demographic']:
					if category in variable_categories:
						with st.expander(f"{category.capitalize()} Variables"):
							selected = st.multiselect(
								f"Select {category} variables to force include",
								options=variable_categories[category],
								default=variable_categories[category] if category in ['treatment', 'outcome'] else []
							)
							force_include.extend(selected)

			# Button to get recommendations
			if self.variable_screener is not None:
				if st.button("Get Variable Recommendations"):
					with st.spinner("Analyzing variables and generating recommendations..."):
						# Get recommendations
						recommendations = self.variable_screener.recommend_variables(
							near_zero_threshold=near_zero_threshold,
							collinearity_threshold=collinearity_threshold,
							vif_threshold=vif_threshold,
							force_include=force_include
						)

						# Store in session state
						if 'pipeline_results' not in st.session_state:
							st.session_state.pipeline_results = {}

						st.session_state.pipeline_results['variable_screening'] = self.variable_screener.get_results()

						# Display results
						st.subheader("Variable Screening Results")

						col1, col2, col3, col4 = st.columns(4)

						col1.metric("Total Variables", recommendations['total_variables'])
						col2.metric("Near-Zero Variables", recommendations['near_zero_variables'])
						col3.metric("Highly Correlated Pairs", recommendations['highly_correlated_pairs'])
						col4.metric("High VIF Variables", recommendations['high_vif_variables'])

						# Display recommended variables
						st.subheader("Recommended Variables")
						st.success(f"Recommended {len(recommendations['recommended_variable_list'])} variables out of {recommendations['total_variables']} total variables.")

						# Organize by category for easier viewing
						if variable_categories:
							recommended_by_category = {}
							uncategorized = []

							for var in recommendations['recommended_variable_list']:
								categorized = False
								for category, vars_in_category in variable_categories.items():
									if var in vars_in_category:
										if category not in recommended_by_category:
											recommended_by_category[category] = []
										recommended_by_category[category].append(var)
										categorized = True
										break

								if not categorized:
									uncategorized.append(var)

							# Display by category
							for category, vars_in_category in recommended_by_category.items():
								with st.expander(f"{category.capitalize()} Variables ({len(vars_in_category)})"):
									# Create columns
									cols = st.columns(3)
									for i, var in enumerate(sorted(vars_in_category)):
										cols[i % 3].markdown(f"- {var}")

							# Display uncategorized
							if uncategorized:
								with st.expander(f"Uncategorized Variables ({len(uncategorized)})"):
									# Create columns
									cols = st.columns(3)
									for i, var in enumerate(sorted(uncategorized)):
										cols[i % 3].markdown(f"- {var}")
						else:
							# Simple list if no categories
							with st.expander(f"Recommended Variables ({len(recommendations['recommended_variable_list'])})"):
								# Create columns
								cols = st.columns(3)
								for i, var in enumerate(sorted(recommendations['recommended_variable_list'])):
									cols[i % 3].markdown(f"- {var}")

						# Apply recommendations
						if st.button("Apply Recommendations to Dataset"):
							# Filter the dataset to keep only recommended variables
							if 'processed_data' in st.session_state and st.session_state.processed_data is not None:
								recommended_vars = recommendations['recommended_variable_list']

								# Ensure all recommended variables exist in the dataset
								existing_vars = [var for var in recommended_vars if var in st.session_state.processed_data.columns]

								# Update processed data
								st.session_state.processed_data = st.session_state.processed_data[existing_vars]

								st.success(f"Dataset updated to include only the {len(existing_vars)} recommended variables.")
								st.rerun()
			else:
				st.warning("Data not available for variable recommendations. Please complete data imputation first.")

	def _render_dimensionality_reduction(self):
		"""Render dimensionality reduction tools."""
		st.header("Dimensionality Reduction")

		# Initialize dimensionality reducer if not done and data is available
		if self.dimensionality_reducer is None and st.session_state.processed_data is not None:
			self.dimensionality_reducer = DimensionalityReducer(st.session_state.processed_data)

		# Tab navigation for dimensionality reduction
		tabs = st.tabs(["PCA Analysis", "FAMD Analysis", "Component Interpretation", "Transformed Data"])

		with tabs[0]:  # PCA Analysis
			st.subheader("Principal Component Analysis (PCA)")

			st.markdown("""
			Principal Component Analysis (PCA) is a dimensionality reduction technique that transforms the original variables
			into a set of linearly uncorrelated variables called principal components. PCA works best with numeric variables.
			""")

			# PCA settings
			col1, col2 = st.columns(2)

			with col1:
				# Select variables for PCA
				if self.dimensionality_reducer is not None:
					numeric_vars = self.dimensionality_reducer.numeric_vars

					# Check if variable screening was performed
					if 'variable_screening' in st.session_state.pipeline_results:
						screening_results = st.session_state.pipeline_results['variable_screening']
						recommended_vars = screening_results['recommended_variables']

						# Default to recommended numeric variables
						default_vars = [var for var in recommended_vars if var in numeric_vars]
					else:
						default_vars = numeric_vars

					selected_vars = st.multiselect(
						"Select variables for PCA",
						options=numeric_vars,
						default=default_vars[:20] if len(default_vars) > 20 else default_vars
					)
				else:
					selected_vars = []
					st.warning("Data not available for PCA. Please complete data imputation first.")

			with col2:
				# Number of components
				if selected_vars:
					max_components = min(len(selected_vars), len(st.session_state.processed_data) - 1)

					n_components = st.slider(
						"Number of components",
						min_value=2,
						max_value=min(max_components, 20),
						value=min(8, max_components)
					)

					# Standardization option
					standardize = st.checkbox("Standardize variables before PCA", value=True)
				else:
					n_components = 2
					standardize = True

			# Perform PCA
			if self.dimensionality_reducer is not None and selected_vars:
				if st.button("Perform PCA"):
					with st.spinner("Performing PCA..."):
						# Run PCA
						pca_results = self.dimensionality_reducer.perform_pca(
							variables=selected_vars,
							n_components=n_components,
							standardize=standardize
						)

						# Store in session state
						if 'pipeline_results' not in st.session_state:
							st.session_state.pipeline_results = {}

						st.session_state.pipeline_results['dimensionality_reduction'] = {
							'method': 'pca',
							'n_components': n_components,
							'standardize': standardize,
							'variables': selected_vars,
							'explained_variance': pca_results['explained_variance_ratio'].tolist(),
							'cumulative_explained_variance': pca_results['cumulative_explained_variance'].tolist()
						}

						# Display results
						st.success(f"PCA successfully performed with {n_components} components!")

						# Scree plot
						st.subheader("Scree Plot")
						fig, _ = self.dimensionality_reducer.plot_scree(method='pca')
						st.pyplot(fig)

						# Get optimal number of components
						variance_threshold = 0.75  # 75% explained variance
						optimal_components = self.dimensionality_reducer.get_optimal_components(
							method='pca',
							variance_threshold=variance_threshold
						)

						st.markdown(f"**Optimal number of components:** {optimal_components} "
								   f"(explaining {variance_threshold*100:.0f}% of variance)")

						# Variance explained table
						variance_df = self.dimensionality_reducer.get_variance_explained(method='pca')
						variance_df = variance_df.head(min(10, len(variance_df)))  # Show first 10 components max

						st.subheader("Explained Variance by Component")
						st.dataframe(variance_df.style.format({
							'Explained_Variance': '{:.3f}',
							'Cumulative_Variance': '{:.3f}'
						}))

						# Biplot for first two components
						st.subheader("PCA Biplot (First Two Components)")
						fig, _ = self.dimensionality_reducer.plot_biplot(pc1=1, pc2=2, method='pca')
						st.pyplot(fig)
			else:
				st.warning("Please select variables for PCA.")

		with tabs[1]:  # FAMD Analysis
			st.subheader("Factor Analysis of Mixed Data (FAMD)")

			st.markdown("""
			Factor Analysis of Mixed Data (FAMD) is a dimensionality reduction technique designed for datasets
			containing both numeric and categorical variables. It's an extension of PCA that can handle mixed data types.
			""")

			# FAMD settings
			if self.dimensionality_reducer is not None:
				# Check if we have both numeric and categorical variables
				has_numeric = len(self.dimensionality_reducer.numeric_vars) > 0
				has_categorical = len(self.dimensionality_reducer.categorical_vars) > 0

				if has_numeric or has_categorical:
					col1, col2 = st.columns(2)

					with col1:
						# Number of components
						max_components = min(20, len(st.session_state.processed_data.columns))

						n_components = st.slider(
							"Number of components (FAMD)",
							min_value=2,
							max_value=max_components,
							value=min(8, max_components)
						)

					with col2:
						# Variance threshold
						variance_threshold = st.slider(
							"Variance threshold (%)",
							min_value=50,
							max_value=95,
							value=75,
							step=5
						) / 100  # Convert to proportion

					# Perform FAMD
					if st.button("Perform FAMD"):
						with st.spinner("Performing FAMD..."):
							try:
								# Run FAMD
								famd_results = self.dimensionality_reducer.perform_famd(
									n_components=n_components
								)

								# Store in session state
								if 'pipeline_results' not in st.session_state:
									st.session_state.pipeline_results = {}

								st.session_state.pipeline_results['dimensionality_reduction'] = {
									'method': 'famd',
									'n_components': n_components,
									'variables': list(st.session_state.processed_data.columns),
									'explained_variance': famd_results['explained_variance'].tolist()
										if isinstance(famd_results.get('explained_variance', None), (list, np.ndarray)) else None,
									'cumulative_explained_variance': famd_results['cumulative_explained_variance'].tolist()
										if isinstance(famd_results.get('cumulative_explained_variance', None), (list, np.ndarray)) else None
								}

								# Display results
								st.success(f"FAMD successfully performed with {n_components} components!")

								# Scree plot
								st.subheader("Scree Plot")
								fig, _ = self.dimensionality_reducer.plot_scree(method='famd')
								st.pyplot(fig)

								# Get optimal number of components
								optimal_components = self.dimensionality_reducer.get_optimal_components(
									method='famd',
									variance_threshold=variance_threshold
								)

								st.markdown(f"**Optimal number of components:** {optimal_components} "
										  f"(explaining {variance_threshold*100:.0f}% of variance)")

								# Variance explained table
								variance_df = self.dimensionality_reducer.get_variance_explained(method='famd')
								variance_df = variance_df.head(min(10, len(variance_df)))  # Show first 10 components max

								st.subheader("Explained Variance by Component")
								st.dataframe(variance_df.style.format({
									'Explained_Variance': '{:.3f}',
									'Cumulative_Variance': '{:.3f}'
								}))
							except Exception as e:
								st.error(f"Error during FAMD: {e}")
								logger.error(f"FAMD error: {e}", exc_info=True)
				else:
					if not has_numeric:
						st.warning("No numeric variables available for FAMD.")
					if not has_categorical:
						st.warning("No categorical variables available for FAMD.")
			else:
				st.warning("Data not available for FAMD. Please complete data imputation first.")

		with tabs[2]:  # Component Interpretation
			st.subheader("Component Interpretation")

			st.markdown("""
			Understanding what each component represents is crucial for interpreting the dimensionality
			reduction results. This tab helps visualize and interpret the principal components.
			""")

			# Select method and component
			if self.dimensionality_reducer is not None:
				col1, col2 = st.columns(2)

				with col1:
					# Select method
					method = st.selectbox(
						"Select method",
						options=["pca", "famd"],
						index=0,
						format_func=lambda x: "PCA" if x == "pca" else "FAMD"
					)

				with col2:
					# Select component to interpret
					max_components = 10  # Limit to first 10 components
					component = st.slider(
						"Select component to interpret",
						min_value=1,
						max_value=max_components,
						value=1
					)

				# Check if method results are available
				method_results_available = False

				if method == "pca" and hasattr(self.dimensionality_reducer, 'pca_results') and self.dimensionality_reducer.pca_results:
					method_results_available = True
				elif method == "famd" and hasattr(self.dimensionality_reducer, 'famd_results') and self.dimensionality_reducer.famd_results:
					method_results_available = True

				if method_results_available:
					# Number of variables to show in loading plot
					n_top = st.slider(
						"Number of top variables to show",
						min_value=5,
						max_value=20,
						value=10
					)

					# Plot component loadings
					st.subheader(f"Component {component} Loadings")
					try:
						fig, _ = self.dimensionality_reducer.plot_component_loadings(
							component=component,
							method=method,
							n_top=n_top
						)
						st.pyplot(fig)

						# Get loading values
						loadings = self.dimensionality_reducer.get_component_loadings(method=method)

						if not loadings.empty:
							component_name = f'PC{component}' if method == 'pca' else f'Dim{component}'

							if component_name in loadings.columns:
								# Sort loadings by absolute value
								abs_loadings = loadings[component_name].abs().sort_values(ascending=False)

								# Create a DataFrame with variable descriptions
								loading_df = pd.DataFrame({
									'Variable': abs_loadings.index,
									'Loading': [loadings.loc[var, component_name] for var in abs_loadings.index],
									'Abs_Loading': abs_loadings.values
								}).head(n_top)

								# Add descriptions
								loading_df['Description'] = loading_df['Variable'].apply(
									lambda var: self.data_loader.get_variable_description(var) or "No description available"
								)

								# Display the table
								st.dataframe(loading_df.style.format({
									'Loading': '{:.3f}',
									'Abs_Loading': '{:.3f}'
								}))

								# Suggest component interpretation
								st.subheader("Suggested Interpretation")

								# Get positive and negative loadings
								pos_loadings = loading_df[loading_df['Loading'] > 0].sort_values('Loading', ascending=False)
								neg_loadings = loading_df[loading_df['Loading'] < 0].sort_values('Loading')

								if not pos_loadings.empty:
									st.markdown("**Positive association:**")
									st.markdown(", ".join(pos_loadings['Variable'].head(5).tolist()))

								if not neg_loadings.empty:
									st.markdown("**Negative association:**")
									st.markdown(", ".join(neg_loadings['Variable'].head(5).tolist()))
							else:
								st.warning(f"Component {component_name} not found in loadings.")
						else:
							st.warning("No loadings available.")
					except Exception as e:
						st.error(f"Error plotting component loadings: {e}")
						logger.error(f"Component loadings error: {e}", exc_info=True)
				else:
					st.warning(f"No {method.upper()} results available. Please run {method.upper()} first.")
			else:
				st.warning("Data not available for component interpretation. Please complete dimensionality reduction first.")

		with tabs[3]:  # Transformed Data
			st.subheader("Transformed Data")

			st.markdown("""
			This tab allows you to transform the original data into the reduced dimensionality space
			and examine the resulting dataset.
			""")

			# Select method and number of components
			if self.dimensionality_reducer is not None:
				col1, col2 = st.columns(2)

				with col1:
					# Select method
					method = st.selectbox(
						"Select transformation method",
						options=["pca", "famd"],
						index=0,
						format_func=lambda x: "PCA" if x == "pca" else "FAMD"
					)

				with col2:
					# Check if method results are available
					method_results_available = False
					max_components = 10  # Default max

					if method == "pca" and hasattr(self.dimensionality_reducer, 'pca_results') and self.dimensionality_reducer.pca_results:
						method_results_available = True
						max_components = min(10, len(self.dimensionality_reducer.pca_results.get('explained_variance_ratio', [])))
					elif method == "famd" and hasattr(self.dimensionality_reducer, 'famd_results') and self.dimensionality_reducer.famd_results:
						method_results_available = True
						max_components = min(10, len(self.dimensionality_reducer.famd_results.get('explained_variance', [])))

					# Select number of components
					if method_results_available:
						n_components = st.slider(
							"Number of components to keep",
							min_value=2,
							max_value=max_components,
							value=min(5, max_components)
						)
					else:
						n_components = 5  # Default value

				if method_results_available:
					# Get optimal components based on variance threshold
					variance_threshold = 0.75  # Default 75% threshold

					optimal_components = self.dimensionality_reducer.get_optimal_components(
						method=method,
						variance_threshold=variance_threshold
					)

					st.markdown(f"**Optimal number of components:** {optimal_components} "
							   f"(explaining {variance_threshold*100:.0f}% of variance)")

					# Transform data
					if st.button("Transform Data"):
						with st.spinner("Transforming data..."):
							try:
								# Transform data to components
								transformed_data = self.dimensionality_reducer.transform_data(
									method=method,
									n_components=n_components
								)

								if not transformed_data.empty:
									# Display transformed data
									st.subheader("Transformed Data (First 10 rows)")
									st.dataframe(transformed_data.head(10))

									# Visualize transformed data (first two components)
									st.subheader("Visualization of First Two Components")

									if len(transformed_data.columns) >= 2:
										# Create scatter plot
										fig = px.scatter(
											transformed_data,
											x=transformed_data.columns[0],
											y=transformed_data.columns[1],
											title=f'First Two Components ({method.upper()})',
											color_discrete_sequence=[COLOR_PALETTE['primary']]
										)

										st.plotly_chart(fig, use_container_width=True)

										# Add treatment group coloring if available
										if self.treatment_groups is not None and 'tx.group' in self.data.columns:
											# Copy transformed data and add treatment group
											vis_data = transformed_data.copy()
											vis_data['Treatment Group'] = self.data['tx.group'].map({
												0: 'Control (Sham)',
												1: 'tDCS + Meditation',
												2: 'tDCS Only',
												3: 'Meditation Only'
											})

											# Create scatter plot with treatment groups
											fig = px.scatter(
												vis_data,
												x=vis_data.columns[0],
												y=vis_data.columns[1],
												color='Treatment Group',
												title=f'First Two Components by Treatment Group ({method.upper()})',
												color_discrete_map=TREATMENT_COLORS
											)

											st.plotly_chart(fig, use_container_width=True)

									# Option to save transformed data
									if st.button("Save Transformed Data to Session"):
										# Store transformed data in session state
										st.session_state.processed_data = transformed_data

										# Update pipeline results
										if 'pipeline_results' not in st.session_state:
											st.session_state.pipeline_results = {}

										st.session_state.pipeline_results['dimensionality_reduction']['transformed_data_shape'] = transformed_data.shape

										st.success(f"Transformed data with {n_components} components saved to session. "
												f"Shape: {transformed_data.shape}")
								else:
									st.warning("No transformed data generated.")
							except Exception as e:
								st.error(f"Error transforming data: {e}")
								logger.error(f"Data transformation error: {e}", exc_info=True)
				else:
					st.warning(f"No {method.upper()} results available. Please run {method.upper()} first.")
			else:
				st.warning("Data not available for transformation. Please complete dimensionality reduction first.")

	def _render_data_quality(self):
		"""Render data quality enhancement tools."""
		st.header("Data Quality Enhancement")

		# Initialize data quality enhancer if not done and data is available
		if self.data_quality_enhancer is None and st.session_state.processed_data is not None:
			self.data_quality_enhancer = DataQualityEnhancer(st.session_state.processed_data)

		# Tab navigation for data quality
		tabs = st.tabs(["Outlier Detection", "Distribution Analysis", "Transformations", "Standardization"])

		with tabs[0]:  # Outlier Detection
			st.subheader("Outlier Detection")

			st.markdown("""
			Outliers are observations that deviate significantly from other observations and can affect statistical
			analyses. This tool helps identify outliers using different methods.
			""")

			# Outlier detection settings
			if self.data_quality_enhancer is not None:
				col1, col2 = st.columns(2)

				with col1:
					# Select method
					method = st.selectbox(
						"Select outlier detection method",
						options=["iqr", "zscore", "modified_zscore"],
						index=0,
						format_func=lambda x: {
							"iqr": "Interquartile Range (IQR)",
							"zscore": "Z-Score",
							"modified_zscore": "Modified Z-Score"
						}.get(x, x)
					)

				with col2:
					# Threshold for outlier detection
					if method == "iqr":
						threshold = st.slider(
							"IQR multiplier",
							min_value=1.0,
							max_value=3.0,
							value=1.5,
							step=0.1,
							help="Values beyond median ± (threshold × IQR) are considered outliers."
						)
					elif method == "zscore":
						threshold = st.slider(
							"Z-score threshold",
							min_value=2.0,
							max_value=4.0,
							value=3.0,
							step=0.1,
							help="Values with absolute z-score above threshold are considered outliers."
						)
					else:  # modified_zscore
						threshold = st.slider(
							"Modified z-score threshold",
							min_value=2.0,
							max_value=5.0,
							value=3.5,
							step=0.1,
							help="Values with absolute modified z-score above threshold are considered outliers."
						)

				# Select variables for outlier detection
				numeric_vars = self.data_quality_enhancer.numeric_vars

				selected_vars = st.multiselect(
					"Select variables for outlier detection",
					options=numeric_vars,
					default=numeric_vars[:5] if len(numeric_vars) >= 5 else numeric_vars
				)

				# Detect outliers
				if selected_vars and st.button("Detect Outliers"):
					with st.spinner("Detecting outliers..."):
						try:
							# Detect outliers for selected variables
							outliers = self.data_quality_enhancer.detect_outliers(
								method=method,
								threshold=threshold,
								variables=selected_vars
							)

							# Store in pipeline results
							if 'pipeline_results' not in st.session_state:
								st.session_state.pipeline_results = {}

							if 'data_quality' not in st.session_state.pipeline_results:
								st.session_state.pipeline_results['data_quality'] = {}

							st.session_state.pipeline_results['data_quality']['outliers'] = {
								'method': method,
								'threshold': threshold,
								'variables': selected_vars,
								'summary': outliers.get('summary', {})
							}

							# Display results
							summary = outliers.get('summary', {})

							if 'total_outliers_detected' in summary:
								outlier_count = summary['total_outliers_detected']

								if outlier_count > 0:
									st.warning(f"Detected {outlier_count} outliers across {summary.get('variables_with_outliers', 0)} variables.")
								else:
									st.success("No outliers detected.")

								# Display outlier counts by variable
								if 'variable_outlier_counts' in summary:
									counts = summary['variable_outlier_counts']

									if counts:
										# Create a DataFrame for display
										counts_df = pd.DataFrame({
											'Variable': list(counts.keys()),
											'Outliers': list(counts.values())
										}).sort_values('Outliers', ascending=False)

										st.dataframe(counts_df)

										# Create bar chart of outlier counts
										fig = px.bar(
											counts_df,
											x='Outliers',
											y='Variable',
											orientation='h',
											title='Outlier Counts by Variable',
											color='Outliers',
											color_continuous_scale='RdYlGn_r'
										)

										st.plotly_chart(fig, use_container_width=True)

										# Select a variable to examine
										st.subheader("Examine Variable Outliers")

										selected_outlier_var = st.selectbox(
											"Select a variable to examine outliers",
											options=[var for var in counts_df['Variable'] if counts_df.loc[counts_df['Variable'] == var, 'Outliers'].iloc[0] > 0],
											index=0 if len(counts_df[counts_df['Outliers'] > 0]) > 0 else None
										)

										if selected_outlier_var:
											# Plot outliers for selected variable
											fig, _ = self.data_quality_enhancer.plot_outliers(
												variable=selected_outlier_var,
												method=method,
												threshold=threshold
											)

											st.pyplot(fig)

											# Get details about outliers
											details = outliers.get('details', {}).get(selected_outlier_var, {})

											if details:
												# Display outlier indices and values
												outlier_indices = details.get('outlier_indices', [])

												if outlier_indices:
													# Get outlier values
													outlier_values = [st.session_state.processed_data.iloc[i][selected_outlier_var]
																	 for i in outlier_indices if i < len(st.session_state.processed_data)]

													# Create DataFrame
													outlier_df = pd.DataFrame({
														'Index': outlier_indices,
														'Value': outlier_values
													})

													st.dataframe(outlier_df)
							else:
								st.info("No outlier summary available.")
						except Exception as e:
							st.error(f"Error detecting outliers: {e}")
							logger.error(f"Outlier detection error: {e}", exc_info=True)
			else:
				st.warning("Data not available for outlier detection. Please complete previous steps first.")

		with tabs[1]:  # Distribution Analysis
			st.subheader("Distribution Analysis")

			st.markdown("""
			Analyzing variable distributions helps understand data characteristics and identify transformations
			that may improve model performance. This tool evaluates normality, skewness, and other distribution properties.
			""")

			# Distribution analysis settings
			if self.data_quality_enhancer is not None:
				# Select variables for analysis
				numeric_vars = self.data_quality_enhancer.numeric_vars

				selected_vars = st.multiselect(
					"Select variables for distribution analysis",
					options=numeric_vars,
					default=numeric_vars[:5] if len(numeric_vars) >= 5 else numeric_vars
				)

				# Analyze distributions
				if selected_vars and st.button("Analyze Distributions"):
					with st.spinner("Analyzing distributions..."):
						try:
							# Analyze distributions for selected variables
							distributions = self.data_quality_enhancer.analyze_distributions(
								variables=selected_vars
							)

							# Store in pipeline results
							if 'pipeline_results' not in st.session_state:
								st.session_state.pipeline_results = {}

							if 'data_quality' not in st.session_state.pipeline_results:
								st.session_state.pipeline_results['data_quality'] = {}

							st.session_state.pipeline_results['data_quality']['distributions'] = {
								'variables': selected_vars,
								'summary': distributions.get('summary', {})
							}

							# Display results
							summary = distributions.get('summary', {})
							details = distributions.get('details', {})

							if details:
								# Create a DataFrame for display
								dist_df = pd.DataFrame({
									'Variable': list(details.keys()),
									'Mean': [details[var]['mean'] for var in details],
									'Median': [details[var]['median'] for var in details],
									'Std Dev': [details[var]['std'] for var in details],
									'Skewness': [details[var]['skewness'] for var in details],
									'Kurtosis': [details[var]['kurtosis'] for var in details],
									'Normal (p>0.05)': [details[var]['is_normal'] for var in details],
									'Shapiro p-value': [details[var]['shapiro_p'] for var in details]
								}).sort_values('Skewness', key=abs, ascending=False)

								# Display the table
								st.dataframe(dist_df.style.format({
									'Mean': '{:.3f}',
									'Median': '{:.3f}',
									'Std Dev': '{:.3f}',
									'Skewness': '{:.3f}',
									'Kurtosis': '{:.3f}',
									'Shapiro p-value': '{:.4f}'
								}))

								# Summary statistics
								col1, col2, col3 = st.columns(3)

								col1.metric(
									"Variables with Normal Distribution",
									f"{summary.get('normal_variables', 0)} ({summary.get('normal_variables', 0) / len(details) * 100:.1f}%)"
								)

								col2.metric(
									"Variables with Skewness > 1",
									f"{summary.get('skewed_variables', 0)} ({summary.get('skewed_variables', 0) / len(details) * 100:.1f}%)"
								)

								col3.metric(
									"Variables with Skewness > 2",
									f"{summary.get('highly_skewed_variables', 0)} ({summary.get('highly_skewed_variables', 0) / len(details) * 100:.1f}%)"
								)

								# Select a variable to examine
								st.subheader("Examine Variable Distribution")

								selected_dist_var = st.selectbox(
									"Select a variable to examine distribution",
									options=list(details.keys()),
									index=0
								)

								if selected_dist_var:
									# Plot distribution for selected variable
									fig, _ = self.data_quality_enhancer.plot_distribution(
										variable=selected_dist_var,
										original=True,
										transformed=False
									)

									st.pyplot(fig)

									# Display variable details
									var_details = details.get(selected_dist_var, {})

									if var_details:
										st.subheader("Distribution Statistics")

										col1, col2 = st.columns(2)

										with col1:
											st.markdown("**Basic Statistics:**")
											st.markdown(f"- Mean: {var_details.get('mean', 0):.3f}")
											st.markdown(f"- Median: {var_details.get('median', 0):.3f}")
											st.markdown(f"- Std Dev: {var_details.get('std', 0):.3f}")
											st.markdown(f"- Min: {var_details.get('min', 0):.3f}")
											st.markdown(f"- Max: {var_details.get('max', 0):.3f}")

										with col2:
											st.markdown("**Distribution Shape:**")
											st.markdown(f"- Skewness: {var_details.get('skewness', 0):.3f}")
											st.markdown(f"- Kurtosis: {var_details.get('kurtosis', 0):.3f}")
											st.markdown(f"- Normality (Shapiro p-value): {var_details.get('shapiro_p', 0):.4f}")

											is_normal = var_details.get('is_normal', False)
											st.markdown(f"- Normal Distribution: {'✅ Yes' if is_normal else '❌ No'}")
							else:
								st.info("No distribution details available.")
						except Exception as e:
							st.error(f"Error analyzing distributions: {e}")
							logger.error(f"Distribution analysis error: {e}", exc_info=True)
			else:
				st.warning("Data not available for distribution analysis. Please complete previous steps first.")

		with tabs[2]:  # Transformations
			st.subheader("Variable Transformations")

			st.markdown("""
			Variable transformations can improve model performance by making distributions more symmetric or
			linear relationships more apparent. This tool recommends and applies appropriate transformations.
			""")

			# Variable transformation settings
			if self.data_quality_enhancer is not None:
				# Get transformation recommendations
				if st.button("Get Transformation Recommendations"):
					with st.spinner("Analyzing variables and recommending transformations..."):
						try:
							# Get recommendations
							transformations = self.data_quality_enhancer.recommend_transformations()

							# Store in pipeline results
							if 'pipeline_results' not in st.session_state:
								st.session_state.pipeline_results = {}

							if 'data_quality' not in st.session_state.pipeline_results:
								st.session_state.pipeline_results['data_quality'] = {}

							st.session_state.pipeline_results['data_quality']['transformations'] = {
								'summary': transformations.get('summary', {})
							}

							# Display results
							recommendations = transformations.get('recommendations', {})
							summary = transformations.get('summary', {})

							if recommendations:
								# Display summary
								col1, col2 = st.columns(2)

								col1.metric(
									"Variables Analyzed",
									summary.get('variables_analyzed', 0)
								)

								col2.metric(
									"Variables Needing Transformation",
									summary.get('variables_needing_transformation', 0)
								)

								# Create a DataFrame for display
								rec_df = pd.DataFrame({
									'Variable': list(recommendations.keys()),
									'Recommendation': [recommendations[var]['recommendation'] for var in recommendations],
									'Reason': [recommendations[var]['reason'] for var in recommendations],
									'Skewness': [recommendations[var]['skewness'] for var in recommendations],
									'Is Normal': [recommendations[var]['is_normal'] for var in recommendations]
								})

								# Filter to show only variables needing transformation
								transform_vars = rec_df[rec_df['Recommendation'] != 'none']

								if not transform_vars.empty:
									st.subheader("Recommended Transformations")
									st.dataframe(transform_vars.style.format({
										'Skewness': '{:.3f}'
									}))

									# Display transformation counts
									counts = summary.get('recommendation_counts', {})

									if counts:
										# Create a DataFrame for display
										counts_df = pd.DataFrame({
											'Transformation': list(counts.keys()),
											'Count': list(counts.values())
										}).sort_values('Count', ascending=False)

										# Create a pie chart
										fig = px.pie(
											counts_df,
											values='Count',
											names='Transformation',
											title='Recommendation Distribution',
											color_discrete_sequence=px.colors.qualitative.Set3
										)

										st.plotly_chart(fig, use_container_width=True)

									# Apply transformations
									if st.button("Apply Recommended Transformations"):
										with st.spinner("Applying transformations..."):
											# Get transformations to apply
											transformations_to_apply = {
												var: rec['recommendation']
												for var, rec in recommendations.items()
												if rec['recommendation'] != 'none'
											}

											# Apply transformations
											transformed_data = self.data_quality_enhancer.apply_transformations(
												transformations=transformations_to_apply
											)

											# Update session state
											st.session_state.processed_data = transformed_data

											# Update pipeline results
											applied = self.data_quality_enhancer.results['transformations'].get('applied', {})

											if 'details' in applied:
												st.session_state.pipeline_results['data_quality']['transformations']['applied'] = {
													'variables': list(applied['details'].keys()),
													'summary': applied.get('summary', {})
												}

											st.success(f"Successfully applied transformations to {len(transformations_to_apply)} variables.")
								else:
									st.success("No variables require transformation.")

								# Select a variable to examine
								st.subheader("Examine Transformation Effect")

								selected_transform_var = st.selectbox(
									"Select a variable to examine transformation",
									options=[var for var in recommendations if recommendations[var]['recommendation'] != 'none'],
									index=0 if transform_vars.shape[0] > 0 else None
								)

								if selected_transform_var:
									# Get recommended transformation
									transform_type = recommendations[selected_transform_var]['recommendation']

									# Plot transformation effect
									fig, _ = self.data_quality_enhancer.plot_distribution(
										variable=selected_transform_var,
										original=True,
										transformed=True,
										transformation_type=transform_type
									)

									st.pyplot(fig)
							else:
								st.info("No transformation recommendations available.")
						except Exception as e:
							st.error(f"Error recommending transformations: {e}")
							logger.error(f"Transformation recommendation error: {e}", exc_info=True)
			else:
				st.warning("Data not available for transformations. Please complete previous steps first.")

		with tabs[3]:  # Standardization
			st.subheader("Variable Standardization")

			st.markdown("""
			Standardization rescales variables to have similar ranges, which is important for many machine learning
			algorithms. This tool provides different standardization methods.
			""")

			# Standardization settings
			if self.data_quality_enhancer is not None:
				col1, col2 = st.columns(2)

				with col1:
					# Select method
					method = st.selectbox(
						"Select standardization method",
						options=["zscore", "robust", "minmax"],
						index=0,
						format_func=lambda x: {
							"zscore": "Z-Score (mean=0, std=1)",
							"robust": "Robust (median=0, IQR=1)",
							"minmax": "Min-Max Scaling (0-1)"
						}.get(x, x)
					)

				with col2:
					# Select variables to standardize
					standardize_all = st.checkbox("Standardize all numeric variables", value=True)

				# Select specific variables if not standardizing all
				numeric_vars = self.data_quality_enhancer.numeric_vars

				if not standardize_all:
					selected_vars = st.multiselect(
						"Select variables to standardize",
						options=numeric_vars,
						default=numeric_vars[:5] if len(numeric_vars) >= 5 else numeric_vars
					)
				else:
					selected_vars = numeric_vars

				# Standardize variables
				if selected_vars and st.button("Standardize Variables"):
					with st.spinner("Standardizing variables..."):
						try:
							# Standardize selected variables
							standardized_data = self.data_quality_enhancer.standardize_variables(
								variables=selected_vars,
								method=method
							)

							# Store in pipeline results
							if 'pipeline_results' not in st.session_state:
								st.session_state.pipeline_results = {}

							if 'data_quality' not in st.session_state.pipeline_results:
								st.session_state.pipeline_results['data_quality'] = {}

							st.session_state.pipeline_results['data_quality']['standardization'] = {
								'method': method,
								'variables': selected_vars
							}

							# Update session state
							st.session_state.processed_data = standardized_data

							st.success(f"Successfully standardized {len(selected_vars)} variables using {method} method.")

							# Display before/after comparison for a variable
							st.subheader("Before/After Standardization")

							# Select a variable to examine
							sample_var = st.selectbox(
								"Select a variable to examine",
								options=selected_vars,
								index=0
							)

							if sample_var:
								col1, col2 = st.columns(2)

								with col1:
									st.markdown("### Before Standardization")

									# Original statistics
									orig_data = self.data[sample_var].dropna()

									st.metric("Mean", f"{orig_data.mean():.2f}")
									st.metric("Median", f"{orig_data.median():.2f}")
									st.metric("Std Dev", f"{orig_data.std():.2f}")
									st.metric("Min", f"{orig_data.min():.2f}")
									st.metric("Max", f"{orig_data.max():.2f}")

									# Histogram before standardization
									fig = px.histogram(
										orig_data,
										title=f'{sample_var} (Before)',
										color_discrete_sequence=[COLOR_PALETTE['primary']]
									)

									st.plotly_chart(fig, use_container_width=True)

								with col2:
									st.markdown("### After Standardization")

									# Standardized statistics
									std_data = standardized_data[sample_var].dropna()

									st.metric("Mean", f"{std_data.mean():.2f}")
									st.metric("Median", f"{std_data.median():.2f}")
									st.metric("Std Dev", f"{std_data.std():.2f}")
									st.metric("Min", f"{std_data.min():.2f}")
									st.metric("Max", f"{std_data.max():.2f}")

									# Histogram after standardization
									fig = px.histogram(
										std_data,
										title=f'{sample_var} (After {method})',
										color_discrete_sequence=[COLOR_PALETTE['secondary']]
									)

									st.plotly_chart(fig, use_container_width=True)
						except Exception as e:
							st.error(f"Error standardizing variables: {e}")
							logger.error(f"Standardization error: {e}", exc_info=True)
			else:
				st.warning("Data not available for standardization. Please complete previous steps first.")

	def _render_treatment_groups(self):
		"""Render treatment group analysis tools."""
		st.header("Treatment Group Analysis")

		# Get treatment groups if not already done
		if self.treatment_groups is None:
			self.treatment_groups = self.data_loader.get_treatment_groups()

		# Tab navigation for treatment groups
		tabs = st.tabs(["Group Overview", "Baseline Characteristics", "Outcome Comparison", "Group Balance"])

		with tabs[0]:  # Group Overview
			st.subheader("Treatment Group Overview")

			if self.treatment_groups:
				# Create a bar chart of treatment group sizes
				treatment_sizes = {group: len(df) for group, df in self.treatment_groups.items()}

				# Skip 'Experimental' since it's equivalent to 'tDCS + Meditation'
				if 'Experimental' in treatment_sizes:
					del treatment_sizes['Experimental']

				# Focus on the 2x2 factorial design groups
				factorial_groups = {
					'Control (No tDCS, No Meditation)': treatment_sizes.get('Control (No tDCS, No Meditation)', 0),
					'tDCS Only': treatment_sizes.get('tDCS Only', 0),
					'Meditation Only': treatment_sizes.get('Meditation Only', 0),
					'tDCS + Meditation': treatment_sizes.get('tDCS + Meditation', 0)
				}

				# Create a bar chart
				fig = px.bar(
					x=list(factorial_groups.keys()),
					y=list(factorial_groups.values()),
					color=list(factorial_groups.keys()),
					color_discrete_map={
						'Control (No tDCS, No Meditation)': TREATMENT_COLORS['Control (No tDCS, No Meditation)'],
						'tDCS Only': TREATMENT_COLORS['tDCS Only'],
						'Meditation Only': TREATMENT_COLORS['Meditation Only'],
						'tDCS + Meditation': TREATMENT_COLORS['tDCS + Meditation']
					},
					labels={'x': 'Treatment Group', 'y': 'Number of Participants'},
					title='Treatment Group Sizes'
				)

				fig.update_layout(showlegend=False)
				st.plotly_chart(fig, use_container_width=True)

				# 2x2 grid showing treatment groups
				st.subheader("2×2 Factorial Design")

				col1, col2, col3 = st.columns([1, 2, 1])

				with col2:
					# Create a heatmap
					fig = px.imshow(
						[[factorial_groups['Control (No tDCS, No Meditation)'], factorial_groups['tDCS Only']],
						 [factorial_groups['Meditation Only'], factorial_groups['tDCS + Meditation']]],
						x=['No tDCS', 'tDCS'],
						y=['No Meditation', 'Meditation'],
						color_continuous_scale='Blues',
						labels=dict(x="tDCS Treatment", y="Meditation Treatment", color="Participants"),
						text_auto=True
					)

					fig.update_layout(title='2×2 Factorial Design')
					st.plotly_chart(fig, use_container_width=True)

				# Group descriptions
				st.subheader("Treatment Group Descriptions")

				col1, col2 = st.columns(2)

				with col1:
					st.markdown("**Control Group (No tDCS, No Meditation)**")
					st.markdown("Participants in this group received neither tDCS nor meditation intervention.")

					st.markdown("**tDCS Only Group**")
					st.markdown("Participants in this group received transcranial direct current stimulation (tDCS) without meditation intervention.")

				with col2:
					st.markdown("**Meditation Only Group**")
					st.markdown("Participants in this group received meditation intervention without tDCS.")

					st.markdown("**tDCS + Meditation Group**")
					st.markdown("Participants in this group received both tDCS and meditation interventions.")
			else:
				st.warning("Treatment group data not available.")

		with tabs[1]:  # Baseline Characteristics
			st.subheader("Baseline Characteristics by Treatment Group")

			if self.treatment_groups:
				# Select variables to compare
				st.markdown("### Select Variables")
				st.markdown("Choose baseline characteristics to compare across treatment groups:")

				# Get baseline variables
				variable_categories = self.data_loader.get_variable_categories()

				if variable_categories:
					baseline_vars = variable_categories.get('baseline', [])
					demographic_vars = variable_categories.get('demographic', [])

					# Combine and remove duplicates
					compare_vars = list(set(baseline_vars + demographic_vars))

					# Add variables containing ".0" or "_0" as they're likely baseline
					for var in self.data.columns:
						if ".0" in var or "_0" in var:
							compare_vars.append(var)

					# Remove duplicates and sort
					compare_vars = sorted(list(set(compare_vars)))
				else:
					# Default to variables with "0" in the name (likely baseline)
					compare_vars = [var for var in self.data.columns if "0" in var]

				selected_vars = st.multiselect(
					"Select baseline variables to compare",
					options=compare_vars,
					default=[var for var in ['Age', 'History.Age', 'History.Gender', 'WOMAC.Pain.0', 'WOMAC.Total1.0', 'NRS.Average.Daily.0']
							 if var in compare_vars][:5]
				)

				# Select groups to compare
				groups_to_compare = st.multiselect(
					"Select groups to compare",
					options=list(self.treatment_groups.keys()),
					default=[group for group in self.treatment_groups.keys()
							if group not in ['Experimental']]  # Exclude 'Experimental' by default
				)

				# Compare baseline characteristics
				if selected_vars and groups_to_compare and st.button("Compare Baseline Characteristics"):
					with st.spinner("Analyzing baseline characteristics..."):
						try:
							# Create a DataFrame to store comparison results
							comparison_data = []

							for var in selected_vars:
								var_data = {'Variable': var}

								for group in groups_to_compare:
									group_df = self.treatment_groups[group]

									if var in group_df.columns:
										# Check if numeric
										if pd.api.types.is_numeric_dtype(group_df[var]):
											# Calculate mean and std
											mean = group_df[var].mean()
											std = group_df[var].std()
											var_data[group] = f"{mean:.2f} ± {std:.2f}"
										else:
											# For categorical, get most common value and percentage
											value_counts = group_df[var].value_counts()
											if not value_counts.empty:
												top_value = value_counts.index[0]
												top_count = value_counts.iloc[0]
												pct = top_count / len(group_df) * 100
												var_data[group] = f"{top_value} ({pct:.1f}%)"
											else:
												var_data[group] = "N/A"
									else:
										var_data[group] = "N/A"

								comparison_data.append(var_data)

							# Create a DataFrame
							comparison_df = pd.DataFrame(comparison_data)

							# Display the table
							st.dataframe(comparison_df)

							# Create visualizations for selected variables
							st.subheader("Visualizations")

							for var in selected_vars:
								if var in self.data.columns:
									# Check if numeric
									if pd.api.types.is_numeric_dtype(self.data[var]):
										# Create a box plot
										var_data = []

										for group in groups_to_compare:
											group_df = self.treatment_groups[group]

											if var in group_df.columns:
												for value in group_df[var].dropna():
													var_data.append({
														'Group': group,
														'Value': value
													})

										if var_data:
											var_df = pd.DataFrame(var_data)

											# Get variable description
											description = self.data_loader.get_variable_description(var) or var

											fig = px.box(
												var_df,
												x='Group',
												y='Value',
												color='Group',
												title=f'{description} by Treatment Group',
												color_discrete_map=TREATMENT_COLORS
											)

											st.plotly_chart(fig, use_container_width=True)
									else:
										# For categorical, create a stacked bar chart
										var_data = []

										for group in groups_to_compare:
											group_df = self.treatment_groups[group]

											if var in group_df.columns:
												value_counts = group_df[var].value_counts(normalize=True)

												for value, count in value_counts.items():
													var_data.append({
														'Group': group,
														'Value': str(value),
														'Percentage': count * 100
													})

										if var_data:
											var_df = pd.DataFrame(var_data)

											# Get variable description
											description = self.data_loader.get_variable_description(var) or var

											fig = px.bar(
												var_df,
												x='Group',
												y='Percentage',
												color='Value',
												title=f'{description} by Treatment Group',
												color_discrete_sequence=px.colors.qualitative.Set3
											)

											st.plotly_chart(fig, use_container_width=True)
						except Exception as e:
							st.error(f"Error comparing baseline characteristics: {e}")
							logger.error(f"Baseline comparison error: {e}", exc_info=True)
			else:
				st.warning("Treatment group data not available.")

		with tabs[2]:  # Outcome Comparison
			st.subheader("Outcome Comparison Across Treatment Groups")

			if self.treatment_groups:
				# Select outcome variables
				st.markdown("### Select Outcome Variables")
				st.markdown("Choose outcome variables to compare across treatment groups:")

				# Get outcome variables
				variable_categories = self.data_loader.get_variable_categories()

				if variable_categories:
					outcome_vars = variable_categories.get('outcome', [])
				else:
					# Default to variables with "differ" or "change" in the name
					outcome_vars = [var for var in self.data.columns if "differ" in var.lower() or "change" in var.lower()]

				# Add variables with specific patterns that might indicate outcomes
				for pattern in ['M1', 'M2', 'M3', '10', 'differ', 'Differ']:
					for var in self.data.columns:
						if pattern in var:
							outcome_vars.append(var)

				# Remove duplicates and sort
				outcome_vars = sorted(list(set(outcome_vars)))

				selected_outcomes = st.multiselect(
					"Select outcome variables to compare",
					options=outcome_vars,
					default=[var for var in ['WOMAC.Pain.Differ', 'WOMAC.Total.differ', 'NRS.Average.differ']
							 if var in outcome_vars][:3]
				)

				# Select groups to compare
				groups_to_compare = st.multiselect(
					"Select groups to compare",
					options=list(self.treatment_groups.keys()),
					default=[group for group in self.treatment_groups.keys()
							if group not in ['Experimental']]  # Exclude 'Experimental' by default
				)

				# Compare outcomes
				if selected_outcomes and groups_to_compare and st.button("Compare Outcomes"):
					with st.spinner("Analyzing outcomes..."):
						try:
							# Create visualizations for selected outcomes
							for var in selected_outcomes:
								if var in self.data.columns:
									# Check if numeric
									if pd.api.types.is_numeric_dtype(self.data[var]):
										# Create a box plot
										var_data = []

										for group in groups_to_compare:
											group_df = self.treatment_groups[group]

											if var in group_df.columns:
												for value in group_df[var].dropna():
													var_data.append({
														'Group': group,
														'Value': value
													})

										if var_data:
											var_df = pd.DataFrame(var_data)

											# Get variable description
											description = self.data_loader.get_variable_description(var) or var

											fig = px.box(
												var_df,
												x='Group',
												y='Value',
												color='Group',
												title=f'{description} by Treatment Group',
												color_discrete_map=TREATMENT_COLORS
											)

											st.plotly_chart(fig, use_container_width=True)

											# Add statistics
											st.subheader(f"Statistics for {var}")

											stats_data = []
											for group in groups_to_compare:
												group_df = self.treatment_groups[group]

												if var in group_df.columns:
													values = group_df[var].dropna()

													stats_data.append({
														'Group': group,
														'N': len(values),
														'Mean': values.mean(),
														'Median': values.median(),
														'Std Dev': values.std(),
														'Min': values.min(),
														'Max': values.max()
													})

											stats_df = pd.DataFrame(stats_data)

											st.dataframe(stats_df.style.format({
												'Mean': '{:.2f}',
												'Median': '{:.2f}',
												'Std Dev': '{:.2f}',
												'Min': '{:.2f}',
												'Max': '{:.2f}'
											}))

											# Simple statistical test (ANOVA)
											if len(groups_to_compare) > 1:
												try:


													# Prepare data for ANOVA
													anova_data = []
													for group in groups_to_compare:
														group_df = self.treatment_groups[group]
														if var in group_df.columns:
															values = group_df[var].dropna().tolist()
															if values:
																anova_data.append(values)

													if len(anova_data) > 1 and all(len(data) > 0 for data in anova_data):
														# Perform one-way ANOVA
														f_stat, p_value = scipy_stats.f_oneway(*anova_data)

														st.markdown(f"**One-way ANOVA:** F = {f_stat:.3f}, p-value = {p_value:.4f}")

														if p_value < 0.05:
															st.markdown("**Result:** There is a statistically significant difference between groups (p < 0.05).")
														else:
															st.markdown("**Result:** There is no statistically significant difference between groups (p ≥ 0.05).")
												except Exception as e:
													st.warning(f"Could not perform statistical test: {e}")
									else:
										st.warning(f"Variable {var} is not numeric and cannot be visualized as an outcome.")
								else:
									st.warning(f"Variable {var} not found in the dataset.")
						except Exception as e:
							st.error(f"Error comparing outcomes: {e}")
							logger.error(f"Outcome comparison error: {e}", exc_info=True)
			else:
				st.warning("Treatment group data not available.")

		with tabs[3]:  # Group Balance
			st.subheader("Treatment Group Balance Assessment")

			if self.treatment_groups:
				st.markdown("""
				Assessing balance between treatment groups is crucial in randomized controlled trials.
				This tool helps evaluate if baseline characteristics are well-balanced across groups.
				""")

				# Select variables for balance assessment
				st.markdown("### Select Variables")
				st.markdown("Choose baseline characteristics to assess balance:")

				# Get baseline variables (similar to baseline characteristics tab)
				variable_categories = self.data_loader.get_variable_categories()

				if variable_categories:
					baseline_vars = variable_categories.get('baseline', [])
					demographic_vars = variable_categories.get('demographic', [])

					# Combine and remove duplicates
					balance_vars = list(set(baseline_vars + demographic_vars))

					# Add variables containing ".0" or "_0" as they're likely baseline
					for var in self.data.columns:
						if ".0" in var or "_0" in var:
							balance_vars.append(var)

					# Remove duplicates and sort
					balance_vars = sorted(list(set(balance_vars)))
				else:
					# Default to variables with "0" in the name (likely baseline)
					balance_vars = [var for var in self.data.columns if "0" in var]

				selected_vars = st.multiselect(
					"Select baseline variables to assess balance",
					options=balance_vars,
					default=[var for var in ['Age', 'History.Age', 'History.Gender', 'WOMAC.Pain.0', 'WOMAC.Total1.0', 'NRS.Average.Daily.0']
							 if var in balance_vars][:5]
				)

				# Select groups to compare
				groups_to_compare = st.multiselect(
					"Select groups to compare",
					options=list(self.treatment_groups.keys()),
					default=[group for group in self.treatment_groups.keys()
							if group not in ['Experimental']]  # Exclude 'Experimental' by default
				)

				# Assess balance
				if selected_vars and groups_to_compare and st.button("Assess Group Balance"):
					with st.spinner("Assessing group balance..."):
						try:
							# Calculate standardized mean differences
							balance_results = []

							for var in selected_vars:
								if var in self.data.columns and pd.api.types.is_numeric_dtype(self.data[var]):
									var_data = {'Variable': var}

									# Get reference group (first group)
									ref_group = groups_to_compare[0]
									ref_values = self.treatment_groups[ref_group][var].dropna()

									if len(ref_values) > 0:
										ref_mean = ref_values.mean()
										ref_std = ref_values.std()

										var_data['Reference Group'] = ref_group
										var_data['Reference Mean'] = ref_mean
										var_data['Reference Std'] = ref_std

										# Calculate SMD for each comparison group
										for group in groups_to_compare[1:]:
											group_values = self.treatment_groups[group][var].dropna()

											if len(group_values) > 0:
												group_mean = group_values.mean()
												group_std = group_values.std()

												# Calculate pooled standard deviation
												n1 = len(ref_values)
												n2 = len(group_values)
												pooled_std = np.sqrt(((n1 - 1) * ref_std**2 + (n2 - 1) * group_std**2) / (n1 + n2 - 2))

												# Calculate standardized mean difference
												if pooled_std > 0:
													smd = abs((group_mean - ref_mean) / pooled_std)
												else:
													smd = 0

												var_data[f'SMD vs {group}'] = smd
											else:
												var_data[f'SMD vs {group}'] = np.nan

										balance_results.append(var_data)

							if balance_results:
								# Create a DataFrame
								balance_df = pd.DataFrame(balance_results)

								# Display the table
								st.dataframe(balance_df.style.format({
									'Reference Mean': '{:.2f}',
									'Reference Std': '{:.2f}',
									**{f'SMD vs {group}': '{:.3f}' for group in groups_to_compare[1:]}
								}))

								# Visualize SMDs
								smd_data = []

								for _, row in balance_df.iterrows():
									var = row['Variable']

									for group in groups_to_compare[1:]:
										col_name = f'SMD vs {group}'

										if col_name in row and not pd.isna(row[col_name]):
											smd_data.append({
												'Variable': var,
												'Group': group,
												'SMD': row[col_name]
											})

								if smd_data:
									smd_df = pd.DataFrame(smd_data)

									# Create a heatmap
									fig = px.imshow(
										smd_df.pivot(index='Variable', columns='Group', values='SMD'),
										color_continuous_scale='RdYlGn_r',
										title='Standardized Mean Differences',
										labels=dict(x="Comparison Group", y="Variable", color="SMD")
									)

									st.plotly_chart(fig, use_container_width=True)

									# Create a categorical assessment
									st.subheader("Balance Assessment")

									balance_assessment = []

									for _, row in smd_df.iterrows():
										smd = row['SMD']

										if smd < 0.1:
											balance = "Good balance"
											color = "green"
										elif smd < 0.2:
											balance = "Acceptable balance"
											color = "orange"
										else:
											balance = "Poor balance"
											color = "red"

										balance_assessment.append({
											'Variable': row['Variable'],
											'Group': row['Group'],
											'SMD': smd,
											'Assessment': balance,
											'Color': color
										})

									if balance_assessment:
										assessment_df = pd.DataFrame(balance_assessment)

										# Display as a styled table
										st.dataframe(assessment_df.style.format({
											'SMD': '{:.3f}'
										}).applymap(lambda _: 'color: green', subset=['Assessment']))

										# Summary
										good_count = len(assessment_df[assessment_df['Assessment'] == "Good balance"])
										acceptable_count = len(assessment_df[assessment_df['Assessment'] == "Acceptable balance"])
										poor_count = len(assessment_df[assessment_df['Assessment'] == "Poor balance"])

										st.markdown("### Balance Summary")

										col1, col2, col3 = st.columns(3)

										col1.metric("Good Balance (SMD < 0.1)", good_count)
										col2.metric("Acceptable Balance (SMD < 0.2)", acceptable_count)
										col3.metric("Poor Balance (SMD ≥ 0.2)", poor_count)

										# Overall assessment
										st.subheader("Overall Balance Assessment")

										if poor_count == 0 and acceptable_count <= len(assessment_df) * 0.2:
											st.success("Overall balance between groups is good.")
										elif poor_count <= len(assessment_df) * 0.2:
											st.warning("Overall balance between groups is acceptable, but some variables show differences.")
										else:
											st.error("Overall balance between groups is poor. Consider adjusting for these variables in your analysis.")
							else:
								st.warning("No numeric variables selected for balance assessment.")
						except Exception as e:
							st.error(f"Error assessing group balance: {e}")
							logger.error(f"Group balance assessment error: {e}", exc_info=True)
			else:
				st.warning("Treatment group data not available.")

	def _render_pipeline_export(self):
		"""Render pipeline results and data export tools."""
		st.header("Pipeline & Export")

		# Check if processed data is available
		if st.session_state.processed_data is not None:
			# Tab navigation for pipeline and export
			tabs = st.tabs(["Pipeline Summary", "Data Export", "Pipeline Report", "Next Steps"])

			with tabs[0]:  # Pipeline Summary
				st.subheader("Data Preparation Pipeline Summary")

				# Get pipeline results
				pipeline_results = st.session_state.pipeline_results

				if pipeline_results:
					# Create a timeline of completed steps
					steps = []

					if 'imputation' in pipeline_results:
						imputation = pipeline_results['imputation']
						steps.append({
							'step': 'Imputation',
							'status': 'Completed',
							'details': f"Method: {imputation.get('method', 'unknown')}, Variables: {len(self.data.columns)}"
						})
					else:
						steps.append({
							'step': 'Imputation',
							'status': 'Not Completed',
							'details': "Missing data not yet imputed"
						})

					if 'variable_screening' in pipeline_results:
						screening = pipeline_results['variable_screening']

						if 'summary' in screening:
							summary = screening['summary']
							steps.append({
								'step': 'Variable Screening',
								'status': 'Completed',
								'details': f"Variables reduced from {summary.get('total_variables', 0)} to {summary.get('recommended_variables', 0)}"
							})
						else:
							steps.append({
								'step': 'Variable Screening',
								'status': 'Completed',
								'details': "Variables screened, but no summary available"
							})
					else:
						steps.append({
							'step': 'Variable Screening',
							'status': 'Not Completed',
							'details': "Variables not yet screened"
						})

					if 'dimensionality_reduction' in pipeline_results:
						dim_reduction = pipeline_results['dimensionality_reduction']
						steps.append({
							'step': 'Dimensionality Reduction',
							'status': 'Completed',
							'details': f"Method: {dim_reduction.get('method', 'unknown')}, Components: {dim_reduction.get('n_components', 0)}"
						})
					else:
						steps.append({
							'step': 'Dimensionality Reduction',
							'status': 'Not Completed',
							'details': "Dimensionality not yet reduced"
						})

					if 'data_quality' in pipeline_results:
						data_quality = pipeline_results['data_quality']
						quality_steps = []

						if 'outliers' in data_quality:
							quality_steps.append("Outlier Detection")

						if 'distributions' in data_quality:
							quality_steps.append("Distribution Analysis")

						if 'transformations' in data_quality:
							quality_steps.append("Transformations")

						if 'standardization' in data_quality:
							quality_steps.append("Standardization")

						if quality_steps:
							steps.append({
								'step': 'Data Quality Enhancement',
								'status': 'Completed',
								'details': f"Completed steps: {', '.join(quality_steps)}"
							})
						else:
							steps.append({
								'step': 'Data Quality Enhancement',
								'status': 'Not Completed',
								'details': "Data quality not yet enhanced"
							})
					else:
						steps.append({
							'step': 'Data Quality Enhancement',
							'status': 'Not Completed',
							'details': "Data quality not yet enhanced"
						})

					# Display the timeline
					for i, step in enumerate(steps):
						col1, col2 = st.columns([1, 3])

						with col1:
							if step['status'] == 'Completed':
								st.success(step['step'])
							else:
								st.warning(step['step'])

						with col2:
							st.markdown(f"**Status:** {step['status']}")
							st.markdown(f"**Details:** {step['details']}")

						if i < len(steps) - 1:
							st.markdown("---")

					# Dataset transformation summary
					st.subheader("Dataset Transformation Summary")

					col1, col2, col3 = st.columns(3)

					with col1:
						# Original dataset
						original_rows = len(self.data)
						original_cols = len(self.data.columns)

						st.metric("Original Dataset", f"{original_rows} × {original_cols}")

					with col2:
						# Current processed dataset
						current_rows = len(st.session_state.processed_data)
						current_cols = len(st.session_state.processed_data.columns)

						st.metric("Current Dataset", f"{current_rows} × {current_cols}")

					with col3:
						# Dimensionality reduction
						dim_reduction = (1 - current_cols / original_cols) * 100

						st.metric("Dimensionality Reduction", f"{dim_reduction:.1f}%")

					# Data preview
					st.subheader("Processed Data Preview")
					st.dataframe(st.session_state.processed_data.head(10))
				else:
					st.warning("No pipeline steps have been completed yet.")

			with tabs[1]:  # Data Export
				st.subheader("Export Processed Data")

				# Export options
				export_format = st.radio(
					"Export format",
					options=["CSV", "Excel"],
					index=0
				)

				# Include metadata
				include_metadata = st.checkbox("Include pipeline metadata", value=True)

				# Export data
				if st.button("Export Data"):
					with st.spinner("Preparing data for export..."):
						try:
							if export_format == "CSV":
								# Export to CSV
								csv = st.session_state.processed_data.to_csv(index=False)
								b64 = base64.b64encode(csv.encode()).decode()

								# Create download link
								href = f'<a href="data:file/csv;base64,{b64}" download="te_koa_processed_data.csv">Download Processed Data (CSV)</a>'
								st.markdown(href, unsafe_allow_html=True)

								# Export metadata if requested
								if include_metadata and pipeline_results:
									# Convert pipeline results to JSON


									# Ensure all numpy arrays and other non-serializable objects are converted
									def convert_for_json(obj):
										if isinstance(obj, (np.ndarray, list)):
											return [convert_for_json(item) for item in obj]
										elif isinstance(obj, dict):
											return {key: convert_for_json(value) for key, value in obj.items()}
										elif isinstance(obj, (np.int64, np.int32, np.float64, np.float32)):
											return float(obj) if np.issubdtype(type(obj), np.floating) else int(obj)
										else:
											return obj

									# Convert pipeline results
									json_results = json.dumps(convert_for_json(pipeline_results), indent=2)
									b64_meta = base64.b64encode(json_results.encode()).decode()

									# Create download link for metadata
									href_meta = f'<a href="data:file/json;base64,{b64_meta}" download="te_koa_pipeline_metadata.json">Download Pipeline Metadata (JSON)</a>'
									st.markdown(href_meta, unsafe_allow_html=True)
							else:  # Excel
								# Export to Excel
								buffer = io.BytesIO()

								with pd.ExcelWriter(buffer, engine='openpyxl') as writer:
									st.session_state.processed_data.to_excel(writer, sheet_name='Processed Data', index=False)

									# Add metadata if requested
									if include_metadata and pipeline_results:
										# Create metadata sheet
										metadata = pd.DataFrame([
											{'Step': 'Imputation', 'Details': str(pipeline_results.get('imputation', 'Not completed'))},
											{'Step': 'Variable Screening', 'Details': str(pipeline_results.get('variable_screening', {}).get('summary', 'Not completed'))},
											{'Step': 'Dimensionality Reduction', 'Details': str(pipeline_results.get('dimensionality_reduction', 'Not completed'))},
											{'Step': 'Data Quality', 'Details': str(pipeline_results.get('data_quality', 'Not completed'))}
										])

										metadata.to_excel(writer, sheet_name='Pipeline Metadata', index=False)

								b64 = base64.b64encode(buffer.getvalue()).decode()

								# Create download link
								href = f'<a href="data:application/vnd.openxmlformats-officedocument.spreadsheetml.sheet;base64,{b64}" download="te_koa_processed_data.xlsx">Download Processed Data (Excel)</a>'
								st.markdown(href, unsafe_allow_html=True)

							st.success("Data export prepared. Click the link above to download.")
						except Exception as e:
							st.error(f"Error exporting data: {e}")
							logger.error(f"Data export error: {e}", exc_info=True)

			with tabs[2]:  # Pipeline Report
				st.subheader("Data Preparation Pipeline Report")

				# Generate a comprehensive report
				if pipeline_results:
					st.markdown("""
					This report summarizes the data preparation pipeline applied to the TE-KOA dataset,
					including all transformations and their effects on the data.
					""")

					# Report sections
					sections = []

					# 1. Data Overview
					sections.append({
						'title': 'Data Overview',
						'content': f"""
						* Original dataset: {len(self.data)} participants, {len(self.data.columns)} variables
						* Current dataset: {len(st.session_state.processed_data)} participants, {len(st.session_state.processed_data.columns)} variables
						* Dimensionality reduction: {(1 - len(st.session_state.processed_data.columns) / len(self.data.columns)) * 100:.1f}%
						"""
					})

					# 2. Imputation
					if 'imputation' in pipeline_results:
						imputation = pipeline_results['imputation']

						sections.append({
							'title': 'Missing Data & Imputation',
							'content': f"""
							* Imputation method: {imputation.get('method', 'unknown')}
							* KNN neighbors (if applicable): {imputation.get('knn_neighbors', 'N/A')}
							* Original missing values: {imputation.get('original_missing', 'N/A')}
							* Remaining missing values: {imputation.get('remaining_missing', 'N/A')}
							* Excluded variables: {len(imputation.get('cols_excluded', []))}
							"""
						})

					# 3. Variable Screening
					if 'variable_screening' in pipeline_results:
						screening = pipeline_results['variable_screening']

						if 'summary' in screening:
							summary = screening['summary']

							sections.append({
								'title': 'Variable Screening',
								'content': f"""
								* Total variables analyzed: {summary.get('total_variables', 0)}
								* Near-zero variance variables: {summary.get('near_zero_variables', 0)}
								* Highly correlated pairs: {summary.get('highly_correlated_pairs', 0)}
								* High VIF variables: {summary.get('high_vif_variables', 0)}
								* Force-included variables: {summary.get('force_included_variables', 0)}
								* Recommended variables: {summary.get('recommended_variables', 0)}
								"""
							})

					# 4. Dimensionality Reduction
					if 'dimensionality_reduction' in pipeline_results:
						dim_reduction = pipeline_results['dimensionality_reduction']

						optimal_components = pipeline_results.get('optimal_components', {})

						sections.append({
							'title': 'Dimensionality Reduction',
							'content': f"""
							* Method: {dim_reduction.get('method', 'unknown')}
							* Number of components: {dim_reduction.get('n_components', 0)}
							* Variables analyzed: {len(dim_reduction.get('variables', []))}
							* Optimal components: {optimal_components.get('optimal_number', 'N/A')}
							* Variance threshold: {optimal_components.get('variance_threshold', 0) * 100:.0f}%
							* Transformed data shape: {dim_reduction.get('transformed_data_shape', 'N/A')}
							"""
						})

					# 5. Data Quality Enhancement
					if 'data_quality' in pipeline_results:
						data_quality = pipeline_results['data_quality']

						quality_content = ""

						if 'outliers' in data_quality:
							outliers = data_quality['outliers']

							quality_content += f"""
							**Outlier Detection:**
							* Method: {outliers.get('method', 'unknown')}
							* Threshold: {outliers.get('threshold', 'N/A')}
							* Variables analyzed: {len(outliers.get('variables', []))}
							* Total outliers detected: {outliers.get('summary', {}).get('total_outliers_detected', 0)}

							"""

						if 'distributions' in data_quality:
							distributions = data_quality['distributions']

							quality_content += f"""
							**Distribution Analysis:**
							* Variables analyzed: {distributions.get('summary', {}).get('variables_analyzed', 0)}
							* Normal variables: {distributions.get('summary', {}).get('normal_variables', 0)}
							* Skewed variables: {distributions.get('summary', {}).get('skewed_variables', 0)}
							* Highly skewed variables: {distributions.get('summary', {}).get('highly_skewed_variables', 0)}

							"""

						if 'transformations' in data_quality:
							transformations = data_quality['transformations']

							quality_content += f"""
							**Variable Transformations:**
							* Variables analyzed: {transformations.get('summary', {}).get('variables_analyzed', 0)}
							* Variables needing transformation: {transformations.get('summary', {}).get('variables_needing_transformation', 0)}

							"""

							if 'applied' in transformations:
								applied = transformations['applied']

								quality_content += f"""
								**Applied Transformations:**
								* Variables transformed: {applied.get('summary', {}).get('variables_transformed', 0)}
								* Log transformations: {applied.get('summary', {}).get('transformation_counts', {}).get('log', 0)}
								* Square root transformations: {applied.get('summary', {}).get('transformation_counts', {}).get('sqrt', 0)}
								* Square transformations: {applied.get('summary', {}).get('transformation_counts', {}).get('square', 0)}
								* Yeo-Johnson transformations: {applied.get('summary', {}).get('transformation_counts', {}).get('yeo-johnson', 0)}

								"""

						if 'standardization' in data_quality:
							standardization = data_quality['standardization']

							quality_content += f"""
							**Variable Standardization:**
							* Method: {standardization.get('method', 'unknown')}
							* Variables standardized: {len(standardization.get('variables', []))}
							"""

						if quality_content:
							sections.append({
								'title': 'Data Quality Enhancement',
								'content': quality_content
							})

					# Display each section
					for section in sections:
						st.markdown(f"### {section['title']}")
						st.markdown(section['content'])
						st.markdown("---")

					# Download report
					if st.button("Generate Downloadable Report"):
						try:
							# Create a full report in Markdown format
							report = f"# TE-KOA Data Preparation Pipeline Report\n\n"
							report += f"*Generated on: {time.strftime('%Y-%m-%d %H:%M:%S')}*\n\n"

							for section in sections:
								report += f"## {section['title']}\n\n"
								report += section['content'].strip() + "\n\n"

							# Add a summary table of processed data
							if not st.session_state.processed_data.empty:
								report += "## Processed Data Summary\n\n"

								# Convert DataFrame description to Markdown
								desc = st.session_state.processed_data.describe().to_markdown()
								report += desc + "\n\n"

							# Encode as base64 for download
							b64 = base64.b64encode(report.encode()).decode()

							# Create download link
							href = f'<a href="data:text/markdown;base64,{b64}" download="te_koa_pipeline_report.md">Download Pipeline Report (Markdown)</a>'
							st.markdown(href, unsafe_allow_html=True)

							st.success("Report generated. Click the link above to download.")
						except Exception as e:
							st.error(f"Error generating report: {e}")
							logger.error(f"Report generation error: {e}", exc_info=True)
				else:
					st.warning("No pipeline steps have been completed yet.")

			with tabs[3]:  # Next Steps
				st.subheader("Next Steps")

				st.markdown("""
				### Phase II: Phenotype Discovery (Clustering)

				The next step in the project is to use the prepared dataset for phenotype discovery through clustering:

				1. **Clustering Pipeline**
				   - K-means clustering (fast, simple)
				   - PAM/medoids (robust to outliers)
				   - Gaussian Mixture Model (soft membership)

				2. **Validation Metrics**
				   - Silhouette scores and gap statistic
				   - Bootstrap stability assessment
				   - Minimum cluster size rules

				3. **Phenotype Characterization**
				   - Statistical comparisons between phenotypes
				   - Visualization with radar charts and heatmaps
				   - Clinical interpretation and naming

				### Phase III: Treatment Effect Heterogeneity Analysis

				The final phase will analyze how each phenotype responds to different treatments:

				1. **Linear Mixed Models**
				   - Main effects and interactions with phenotypes

				2. **Causal Machine Learning**
				   - Causal Forest for conditional treatment effects
				   - Bayesian Additive Regression Trees

				3. **Quality Assessment**
				   - Policy value evaluation
				   - Calibration of predictions
				   - Cluster-level treatment effect differences
				""")

				# Add button to continue to Phase II (future development)
				st.button("Proceed to Phase II (Coming Soon)", disabled=True)
		else:
			st.warning("No processed data available. Please complete at least one pipeline step first.")
=======
    """Enhanced dashboard for the TE-KOA-C clinical research dataset."""

    def __init__(self):
        """Initialize the TE-KOA dashboard component."""
        self.data_manager = DataManager()

    def render(self):
        """Render the TE-KOA-C dashboard."""
        # Set page config
        st.set_page_config(
            page_title="TE-KOA Clinical Research Dashboard",
            page_icon="🦵",
            layout="wide",
            initial_sidebar_state="expanded"
        )

        # Apply custom CSS
        apply_custom_css()

        # Display header
        HeaderComponent.render(self.data_manager)

        # Sidebar navigation
        SidebarComponent.render(self.data_manager)

        # Load data if not already loaded AND an uploaded file is available in session state
        if self.data_manager.data is None or self.data_manager.dictionary is None:
            uploaded_file_in_session = st.session_state.get('uploaded_file')

            if uploaded_file_in_session is not None:
                with st.spinner(f"Loading dataset from {uploaded_file_in_session.name}..."):
                    # Explicitly pass the uploaded file to DataManager's load_data method.
                    # This ensures DataManager uses this specific file.
                    if not self.data_manager.load_data(uploaded_file_obj=uploaded_file_in_session):
                        st.error(
                            f"Failed to load the uploaded dataset: {uploaded_file_in_session.name}. "
                            "Please ensure it's a valid Excel file with 'Sheet1' for data and 'dictionary' for the data dictionary."
                        )
                        # Consider stopping or allowing user to upload a new file.
                        # For now, st.stop() prevents further rendering errors if pages expect data.
                        st.stop()
                    else:
                        st.success(f"Successfully loaded dataset from: {uploaded_file_in_session.name}")
            # else:
                # No data loaded and no file has been uploaded yet.
                # The sidebar component (SidebarComponent.render above) already provides
                # the UI for uploading. Individual pages should handle the 'no data' state gracefully
                # or display prompts if they are active and data is missing.
                # Example: if st.session_state.get('current_page', 'Overview') == 'Overview':
                # st.info("Welcome! Please upload an Excel dataset using the sidebar to begin analysis.")
                pass # Allow app to render; sidebar will show upload options.

        # Get current page from session state
        current_page = st.session_state.get('current_page', 'Overview')

        if self.data_manager.data is None:
            st.info("Welcome! Please upload an Excel dataset using the sidebar to begin analysis.")
            return

        # Render current page
        if current_page == 'Overview':
            OverviewPage.render(self.data_manager)

        elif current_page == 'Data Explorer':
            DataExplorerPage.render(self.data_manager)

        elif current_page == 'Data Dictionary':
            DictionaryPage.render(self.data_manager)

        elif current_page == 'Missing Data & Imputation':
            MissingDataPage.render(self.data_manager)

        elif current_page == 'Variable Screening':
            ScreeningPage.render(self.data_manager)

        elif current_page == 'Dimensionality Reduction':
            DimensionalityPage.render(self.data_manager)

        elif current_page == 'Data Quality':
            QualityPage.render(self.data_manager)

        elif current_page == 'Treatment Groups':
            TreatmentGroupsPage.render(self.data_manager)

        elif current_page == 'Pipeline & Export':
            PipelinePage.render(self.data_manager)

        else:
            st.warning(f"Unknown page: {current_page}")


def main():
    """Main entry point for the TE-KOA dashboard."""
    dashboard = Dashboard()
    dashboard.render()
>>>>>>> 7b9bbc54


if __name__ == "__main__":
    main()<|MERGE_RESOLUTION|>--- conflicted
+++ resolved
@@ -39,4098 +39,6 @@
 logger = logging.getLogger(__name__)
 
 class Dashboard:
-<<<<<<< HEAD
-	"""Enhanced dashboard for the TE-KOA-C clinical research dataset."""
-
-	def __init__(self):
-		"""Initialize the TE-KOA dashboard component."""
-		self.data_loader = DataLoader()
-		self.dataset_name = DatasetNames.TE_KOA.value
-		self.data = None
-		self.dictionary = None
-		self.imputed_data = None
-		self.treatment_groups = None
-		self.missing_data_report = None
-
-		# Phase I components
-		self.variable_screener = None
-		self.dimensionality_reducer = None
-		self.data_quality_enhancer = None
-
-		# Session state initialization
-		if 'processed_data' not in st.session_state:
-			st.session_state.processed_data = None
-		if 'pipeline_results' not in st.session_state:
-			st.session_state.pipeline_results = {}
-		if 'phenotypes' not in st.session_state:
-			st.session_state.phenotypes = None
-
-	def load_data(self):
-		"""Load the TE-KOA-C dataset."""
-		try:
-			self.data, self.dictionary = self.data_loader.load_data()
-			self.missing_data_report = self.data_loader.get_missing_data_report()
-
-			# Initialize Phase I components
-			if self.data is not None:
-				st.session_state.processed_data = self.data.copy()
-
-			return True
-		except Exception as e:
-			logger.error(f"Error loading TE-KOA-C dataset: {e}")
-			st.error(f"Error loading dataset: {e}")
-			return False
-
-	def render(self):
-		"""Render the TE-KOA-C dashboard."""
-		# Set page config
-		st.set_page_config(
-			page_title=APP_TITLE,
-			page_icon="🦵",
-			layout="wide",
-			initial_sidebar_state="expanded"
-		)
-
-		# Apply custom CSS
-		self._apply_custom_css()
-
-		# Display header
-		self._render_header()
-
-		# Sidebar navigation
-		self._render_sidebar()
-
-		# Load data if not already loaded
-		if self.data is None or self.dictionary is None:
-			with st.spinner("Loading dataset..."):
-				if not self.load_data():
-					st.stop()
-
-		# Get current page from session state
-		current_page = st.session_state.get('current_page', 'Overview')
-
-		# Render current page
-		if current_page == 'Overview':
-			self._render_overview()
-		elif current_page == 'Data Explorer':
-			self._render_data_explorer()
-		elif current_page == 'Data Dictionary':
-			self._render_dictionary()
-		elif current_page == 'Missing Data & Imputation':
-			self._render_missing_data_imputation()
-		elif current_page == 'Variable Screening':
-			self._render_variable_screening()
-		elif current_page == 'Dimensionality Reduction':
-			self._render_dimensionality_reduction()
-		elif current_page == 'Data Quality':
-			self._render_data_quality()
-		elif current_page == 'Treatment Groups':
-			self._render_treatment_groups()
-		elif current_page == 'Pipeline & Export':
-			self._render_pipeline_export()
-		else:
-			st.warning(f"Unknown page: {current_page}")
-
-	def _apply_custom_css(self):
-		"""Apply custom CSS styles to the dashboard."""
-		st.markdown("""
-		<style>
-		.main-header {
-			background-color: #4472C4;
-			padding: 1rem;
-			color: white;
-			border-radius: 5px;
-			margin-bottom: 1rem;
-		}
-		.phase-indicator {
-			background-color: #ED7D31;
-			padding: 0.3rem 0.6rem;
-			color: white;
-			border-radius: 3px;
-			font-size: 0.8rem;
-			margin-bottom: 0.5rem;
-			display: inline-block;
-		}
-		.section-header {
-			background-color: #F5F5F5;
-			padding: 0.5rem;
-			border-left: 4px solid #4472C4;
-			margin-top: 1rem;
-			margin-bottom: 1rem;
-		}
-		.card {
-			background-color: white;
-			padding: 1rem;
-			border-radius: 5px;
-			box-shadow: 0 0 5px rgba(0,0,0,0.1);
-			margin-bottom: 1rem;
-		}
-		.metric-container {
-			display: flex;
-			flex-wrap: wrap;
-			gap: 10px;
-		}
-		.metric-card {
-			background-color: white;
-			padding: 1rem;
-			border-radius: 5px;
-			box-shadow: 0 0 5px rgba(0,0,0,0.1);
-			flex: 1;
-			min-width: 200px;
-			text-align: center;
-		}
-		.metric-value {
-			font-size: 2rem;
-			font-weight: bold;
-			color: #4472C4;
-		}
-		.metric-label {
-			font-size: 0.9rem;
-			color: #666;
-		}
-		.stButton>button {
-			background-color: #4472C4;
-			color: white;
-		}
-		.sidebar-section {
-			margin-bottom: 2rem;
-		}
-		</style>
-		""", unsafe_allow_html=True)
-
-	def _render_header(self):
-		"""Render the dashboard header."""
-		st.markdown(f"""
-		<div class="main-header">
-			<h1>{APP_TITLE}</h1>
-			<p>{APP_SUBTITLE}</p>
-			<div class="phase-indicator">{PHASE_TITLE}</div>
-		</div>
-		""", unsafe_allow_html=True)
-
-	def _render_sidebar(self):
-		"""Render the sidebar navigation."""
-		with st.sidebar:
-			st.image("https://www.nursing.arizona.edu/sites/default/files/styles/uaqs_large/public/2023-05/Primary-logo-Nursing.png?itok=l84uKF2Z", width=200)
-
-			st.markdown("### Navigation")
-
-			# Initialize current page in session state if not present
-			if 'current_page' not in st.session_state:
-				st.session_state.current_page = 'Overview'
-
-			# Navigation buttons
-			if st.button("📊 Overview", use_container_width=True):
-				st.session_state.current_page = 'Overview'
-				st.rerun()
-
-			if st.button("🔍 Data Explorer", use_container_width=True):
-				st.session_state.current_page = 'Data Explorer'
-				st.rerun()
-
-			if st.button("📖 Data Dictionary", use_container_width=True):
-				st.session_state.current_page = 'Data Dictionary'
-				st.rerun()
-
-			st.markdown("#### Phase I Components")
-
-			if st.button("🧩 Missing Data & Imputation", use_container_width=True):
-				st.session_state.current_page = 'Missing Data & Imputation'
-				st.rerun()
-
-			if st.button("🧠 Variable Screening", use_container_width=True):
-				st.session_state.current_page = 'Variable Screening'
-				st.rerun()
-
-			if st.button("📉 Dimensionality Reduction", use_container_width=True):
-				st.session_state.current_page = 'Dimensionality Reduction'
-				st.rerun()
-
-			if st.button("📈 Data Quality", use_container_width=True):
-				st.session_state.current_page = 'Data Quality'
-				st.rerun()
-
-			if st.button("👥 Treatment Groups", use_container_width=True):
-				st.session_state.current_page = 'Treatment Groups'
-				st.rerun()
-
-			if st.button("💾 Pipeline & Export", use_container_width=True):
-				st.session_state.current_page = 'Pipeline & Export'
-				st.rerun()
-
-			# Status indicators
-			st.markdown("### Status")
-
-			# Data loaded indicator
-			data_loaded = self.data is not None
-			st.markdown(f"Data Loaded: {'✅' if data_loaded else '❌'}")
-
-			# Processing status
-			processing_done = st.session_state.processed_data is not None
-			st.markdown(f"Processing Complete: {'✅' if processing_done else '❌'}")
-
-			# Pipeline indicators
-			if 'pipeline_results' in st.session_state and st.session_state.pipeline_results:
-				pipeline = st.session_state.pipeline_results
-				st.markdown("### Pipeline Steps")
-
-				imputation_done = 'imputation' in pipeline
-				st.markdown(f"- Imputation: {'✅' if imputation_done else '❌'}")
-
-				screening_done = 'variable_screening' in pipeline
-				st.markdown(f"- Variable Screening: {'✅' if screening_done else '❌'}")
-
-				dim_reduction_done = 'dimensionality_reduction' in pipeline
-				st.markdown(f"- Dimensionality Reduction: {'✅' if dim_reduction_done else '❌'}")
-
-				quality_done = 'data_quality' in pipeline
-				st.markdown(f"- Data Quality: {'✅' if quality_done else '❌'}")
-
-			# Dataset info
-			if data_loaded:
-				st.markdown("### Dataset Info")
-				st.markdown(f"Participants: {len(self.data)}")
-				st.markdown(f"Variables: {len(self.data.columns)}")
-
-				# Show data types summary
-				dtypes = self.data.dtypes.value_counts()
-				st.markdown("#### Data Types")
-				for dtype, count in dtypes.items():
-					st.markdown(f"- {dtype}: {count}")
-
-	def _render_overview(self):
-		"""Render overview information about the dataset."""
-		st.header("Dataset Overview")
-
-		# Basic dataset information
-		st.markdown('<div class="section-header"><h3>Basic Information</h3></div>', unsafe_allow_html=True)
-
-		col1, col2, col3, col4 = st.columns(4)
-
-		with col1:
-			st.markdown('<div class="metric-card">', unsafe_allow_html=True)
-			st.markdown(f'<div class="metric-value">{len(self.data)}</div>', unsafe_allow_html=True)
-			st.markdown('<div class="metric-label">Participants</div>', unsafe_allow_html=True)
-			st.markdown('</div>', unsafe_allow_html=True)
-
-		with col2:
-			st.markdown('<div class="metric-card">', unsafe_allow_html=True)
-			st.markdown(f'<div class="metric-value">{len(self.data.columns)}</div>', unsafe_allow_html=True)
-			st.markdown('<div class="metric-label">Variables</div>', unsafe_allow_html=True)
-			st.markdown('</div>', unsafe_allow_html=True)
-
-		with col3:
-			# Count missing values
-			missing_values = self.data.isnull().sum().sum()
-			missing_percent = (missing_values / (len(self.data) * len(self.data.columns))) * 100
-
-			st.markdown('<div class="metric-card">', unsafe_allow_html=True)
-			st.markdown(f'<div class="metric-value">{missing_percent:.1f}%</div>', unsafe_allow_html=True)
-			st.markdown('<div class="metric-label">Missing Values</div>', unsafe_allow_html=True)
-			st.markdown('</div>', unsafe_allow_html=True)
-
-		with col4:
-			# Count variables with any missing values
-			vars_with_missing = sum(self.data.isnull().sum() > 0)
-			percent_vars_with_missing = (vars_with_missing / len(self.data.columns)) * 100
-
-			st.markdown('<div class="metric-card">', unsafe_allow_html=True)
-			st.markdown(f'<div class="metric-value">{percent_vars_with_missing:.1f}%</div>', unsafe_allow_html=True)
-			st.markdown('<div class="metric-label">Variables with Missing Data</div>', unsafe_allow_html=True)
-			st.markdown('</div>', unsafe_allow_html=True)
-
-		# Treatment group summary
-		st.markdown('<div class="section-header"><h3>Treatment Groups</h3></div>', unsafe_allow_html=True)
-
-		# Get treatment groups if not already done
-		if self.treatment_groups is None:
-			self.treatment_groups = self.data_loader.get_treatment_groups()
-
-		if self.treatment_groups:
-			# Create a bar chart of treatment group sizes
-			treatment_sizes = {group: len(df) for group, df in self.treatment_groups.items()}
-
-			# Skip 'Experimental' since it's equivalent to 'tDCS + Meditation'
-			if 'Experimental' in treatment_sizes:
-				del treatment_sizes['Experimental']
-
-			# Focus on the 2x2 factorial design groups
-			factorial_groups = {
-				'Control (No tDCS, No Meditation)': treatment_sizes.get('Control (No tDCS, No Meditation)', 0),
-				'tDCS Only': treatment_sizes.get('tDCS Only', 0),
-				'Meditation Only': treatment_sizes.get('Meditation Only', 0),
-				'tDCS + Meditation': treatment_sizes.get('tDCS + Meditation', 0)
-			}
-
-			# Create a bar chart
-			fig = px.bar(
-				x=list(factorial_groups.keys()),
-				y=list(factorial_groups.values()),
-				color=list(factorial_groups.keys()),
-				color_discrete_map={
-					'Control (No tDCS, No Meditation)': TREATMENT_COLORS['Control (No tDCS, No Meditation)'],
-					'tDCS Only': TREATMENT_COLORS['tDCS Only'],
-					'Meditation Only': TREATMENT_COLORS['Meditation Only'],
-					'tDCS + Meditation': TREATMENT_COLORS['tDCS + Meditation']
-				},
-				labels={'x': 'Treatment Group', 'y': 'Number of Participants'},
-				title='Treatment Group Sizes'
-			)
-
-			fig.update_layout(showlegend=False)
-			st.plotly_chart(fig, use_container_width=True)
-
-			# 2x2 grid showing treatment groups
-			st.markdown('<div class="section-header"><h3>Treatment Group Design (2×2 Factorial)</h3></div>', unsafe_allow_html=True)
-
-			col1, col2, col3 = st.columns([1, 2, 1])
-
-			with col2:
-				# Create a DataFrame for the 2x2 grid
-				grid_data = pd.DataFrame(
-					[
-						['Control\n(n=' + str(factorial_groups['Control (No tDCS, No Meditation)']) + ')',
-						 'tDCS Only\n(n=' + str(factorial_groups['tDCS Only']) + ')'],
-						['Meditation Only\n(n=' + str(factorial_groups['Meditation Only']) + ')',
-						 'tDCS + Meditation\n(n=' + str(factorial_groups['tDCS + Meditation']) + ')']
-					],
-					index=['No Meditation', 'Meditation'],
-					columns=['No tDCS', 'tDCS']
-				)
-
-				# Create a heatmap
-				fig = px.imshow(
-					[[factorial_groups['Control (No tDCS, No Meditation)'], factorial_groups['tDCS Only']],
-					 [factorial_groups['Meditation Only'], factorial_groups['tDCS + Meditation']]],
-					x=['No tDCS', 'tDCS'],
-					y=['No Meditation', 'Meditation'],
-					color_continuous_scale='Blues',
-					labels=dict(x="tDCS Treatment", y="Meditation Treatment", color="Participants"),
-					text_auto=True
-				)
-
-				fig.update_layout(title='2×2 Factorial Design')
-				st.plotly_chart(fig, use_container_width=True)
-
-		# Variable categories
-		st.markdown('<div class="section-header"><h3>Variable Categories</h3></div>', unsafe_allow_html=True)
-
-		variable_categories = self.data_loader.get_variable_categories()
-
-		if variable_categories:
-			# Count variables in each category
-			category_counts = {category: len(variables) for category, variables in variable_categories.items()}
-
-			# Create a horizontal bar chart
-			fig = px.bar(
-				y=list(category_counts.keys()),
-				x=list(category_counts.values()),
-				orientation='h',
-				labels={'y': 'Category', 'x': 'Number of Variables'},
-				title='Variables by Category',
-				color=list(category_counts.keys()),
-				color_discrete_sequence=px.colors.qualitative.Set3
-			)
-
-			fig.update_layout(showlegend=False)
-			st.plotly_chart(fig, use_container_width=True)
-
-			# Allow exploration of categories
-			selected_category = st.selectbox(
-				"Explore variables in category:",
-				options=list(variable_categories.keys()),
-				index=0
-			)
-
-			if selected_category:
-				variables_in_category = variable_categories[selected_category]
-
-				if variables_in_category:
-					st.write(f"**{len(variables_in_category)} variables in {selected_category} category:**")
-
-					# Show variables in a multi-column layout
-					cols = st.columns(3)
-					for i, variable in enumerate(sorted(variables_in_category)):
-						cols[i % 3].markdown(f"- {variable}")
-				else:
-					st.info(f"No variables in {selected_category} category.")
-
-		# Phase I pipeline summary
-		st.markdown('<div class="section-header"><h3>Phase I: Data Preparation</h3></div>', unsafe_allow_html=True)
-
-		# Create a roadmap of Phase I
-		col1, col2 = st.columns(2)
-
-		with col1:
-			st.markdown("#### Data Preparation Pipeline")
-			st.markdown("""
-			1. **Data Loading & Exploration**
-			   - Import dataset
-			   - Explore variables and data dictionary
-			   - Analyze data quality and completeness
-
-			2. **Missing Data & Imputation**
-			   - Identify patterns of missing data
-			   - Apply appropriate imputation methods
-			   - Validate imputed values
-
-			3. **Variable Screening**
-			   - Detect near-zero variance variables
-			   - Identify collinear variables
-			   - Calculate Variance Inflation Factor (VIF)
-			   - Select optimal variable subset
-
-			4. **Dimensionality Reduction**
-			   - Apply Factor Analysis of Mixed Data (FAMD)
-			   - Identify optimal component structure
-			   - Retain ~75% of total information
-			   - Interpret component meaning
-
-			5. **Data Quality Enhancement**
-			   - Detect and handle outliers
-			   - Analyze variable distributions
-			   - Apply transformations when needed
-			   - Standardize variables
-
-			6. **Treatment Group Analysis**
-			   - Analyze 2×2 factorial design
-			   - Compare baseline characteristics
-			   - Assess balance between groups
-			""")
-
-		with col2:
-			st.markdown("#### Outcomes & Deliverables")
-			st.markdown("""
-			- **Cleaned Dataset**
-			  - Imputed missing values
-			  - Removed redundant variables
-			  - Enhanced data quality
-
-			- **Dimensionality-Reduced Dataset**
-			  - 8-10 synthetic components
-			  - Reduced noise in the data
-			  - Prepared for clustering in Phase II
-
-			- **Variable Importance Assessment**
-			  - Statistical importance rankings
-			  - Clinical relevance assessment
-			  - Optimal variable subset
-
-			- **Data Quality Report**
-			  - Missing data patterns
-			  - Outlier detection summary
-			  - Distribution analysis
-			  - Transformation recommendations
-
-			- **Treatment Group Profile**
-			  - Baseline characteristics by group
-			  - Group balance assessment
-			  - Key outcome variables by group
-			""")
-
-		# Get started button
-		st.markdown("### Ready to Begin?")
-		col1, col2, col3 = st.columns([1, 2, 1])
-		with col2:
-			if st.button("Start Data Preparation Pipeline", use_container_width=True):
-				st.session_state.current_page = 'Data Explorer'
-				st.rerun()
-
-	def _render_data_explorer(self):
-		"""Render data exploration tools."""
-		st.header("Data Explorer")
-
-		# Tab navigation for data explorer
-		tabs = st.tabs(["Data Preview", "Summary Statistics", "Variable Distribution", "Correlation Analysis"])
-
-		with tabs[0]:  # Data Preview
-			st.subheader("Data Preview")
-
-			# Column selector
-			selected_columns = st.multiselect(
-				"Select columns to display",
-				options=list(self.data.columns),
-				default=list(self.data.columns)[:5]  # Default to first 5 columns
-			)
-
-			# Number of rows to display
-			n_rows = st.slider("Number of rows to display", 5, 100, 10)
-
-			if selected_columns:
-				# Display filtered data
-				st.dataframe(self.data[selected_columns].head(n_rows))
-
-				# Download button for selected data
-				csv = self.data[selected_columns].to_csv(index=False)
-				b64 = base64.b64encode(csv.encode()).decode()
-				href = f'<a href="data:file/csv;base64,{b64}" download="selected_data.csv">Download Selected Data</a>'
-				st.markdown(href, unsafe_allow_html=True)
-			else:
-				st.info("Please select at least one column to display.")
-
-		with tabs[1]:  # Summary Statistics
-			st.subheader("Summary Statistics")
-
-			# Select numeric columns for statistics
-			numeric_cols = self.data.select_dtypes(include=['float64', 'int64']).columns.tolist()
-
-			selected_numeric_cols = st.multiselect(
-				"Select numeric columns for statistics",
-				options=numeric_cols,
-				default=numeric_cols[:5] if len(numeric_cols) > 5 else numeric_cols
-			)
-
-			if selected_numeric_cols:
-				# Display statistics
-				stats = self.data[selected_numeric_cols].describe().T
-
-				# Add additional statistics
-				if len(self.data) > 0:
-					stats['missing'] = self.data[selected_numeric_cols].isnull().sum()
-					stats['missing_pct'] = self.data[selected_numeric_cols].isnull().sum() / len(self.data) * 100
-					stats['skew'] = self.data[selected_numeric_cols].skew()
-					stats['kurtosis'] = self.data[selected_numeric_cols].kurtosis()
-
-				st.dataframe(stats.style.format({
-					'mean': '{:.2f}',
-					'std': '{:.2f}',
-					'min': '{:.2f}',
-					'25%': '{:.2f}',
-					'50%': '{:.2f}',
-					'75%': '{:.2f}',
-					'max': '{:.2f}',
-					'missing_pct': '{:.1f}%',
-					'skew': '{:.2f}',
-					'kurtosis': '{:.2f}'
-				}))
-
-				# Download button for statistics
-				csv = stats.to_csv()
-				b64 = base64.b64encode(csv.encode()).decode()
-				href = f'<a href="data:file/csv;base64,{b64}" download="statistics.csv">Download Statistics</a>'
-				st.markdown(href, unsafe_allow_html=True)
-			else:
-				st.info("Please select at least one numeric column for statistics.")
-
-		with tabs[2]:  # Variable Distribution
-			st.subheader("Variable Distribution")
-
-			# Select a variable to visualize
-			col1, col2 = st.columns(2)
-
-			with col1:
-				selected_var = st.selectbox(
-					"Select a variable to visualize",
-					options=numeric_cols,
-					index=0 if numeric_cols else None
-				)
-
-			with col2:
-				plot_type = st.selectbox(
-					"Select plot type",
-					options=["Histogram", "Box Plot", "Violin Plot", "KDE Plot"],
-					index=0
-				)
-
-			if selected_var:
-				# Filter out missing values
-				data_to_plot = self.data[selected_var].dropna()
-
-				if len(data_to_plot) > 0:
-					# Create the plot
-					if plot_type == "Histogram":
-						fig = px.histogram(
-							self.data, x=selected_var,
-							title=f'Histogram of {selected_var}',
-							color_discrete_sequence=[COLOR_PALETTE['primary']],
-							marginal="box"
-						)
-					elif plot_type == "Box Plot":
-						fig = px.box(
-							self.data, y=selected_var,
-							title=f'Box Plot of {selected_var}',
-							color_discrete_sequence=[COLOR_PALETTE['primary']]
-						)
-					elif plot_type == "Violin Plot":
-						fig = px.violin(
-							self.data, y=selected_var,
-							title=f'Violin Plot of {selected_var}',
-							color_discrete_sequence=[COLOR_PALETTE['primary']],
-							box=True
-						)
-					elif plot_type == "KDE Plot":
-						fig = px.histogram(
-							self.data, x=selected_var,
-							title=f'KDE Plot of {selected_var}',
-							color_discrete_sequence=[COLOR_PALETTE['primary']],
-							marginal="rug",
-							histnorm='probability density',
-							nbins=50
-						)
-
-						fig.update_traces(fillcolor=COLOR_PALETTE['primary'], opacity=0.5)
-
-					# Show plot
-					st.plotly_chart(fig, use_container_width=True)
-
-					# Display basic statistics
-					st.markdown("##### Basic Statistics")
-					col1, col2, col3, col4 = st.columns(4)
-
-					col1.metric("Mean", f"{data_to_plot.mean():.2f}")
-					col2.metric("Median", f"{data_to_plot.median():.2f}")
-					col3.metric("Std Dev", f"{data_to_plot.std():.2f}")
-					col4.metric("Missing", f"{self.data[selected_var].isnull().sum()} ({self.data[selected_var].isnull().sum() / len(self.data) * 100:.1f}%)")
-
-					# Get variable description
-					description = self.data_loader.get_variable_description(selected_var)
-					if description:
-						st.markdown(f"**Description:** {description}")
-				else:
-					st.warning(f"No non-missing values for {selected_var}.")
-			else:
-				st.info("Please select a variable to visualize.")
-
-		with tabs[3]:  # Correlation Analysis
-			st.subheader("Correlation Analysis")
-
-			# Select variables for correlation analysis
-			selected_corr_vars = st.multiselect(
-				"Select variables for correlation analysis",
-				options=numeric_cols,
-				default=numeric_cols[:5] if len(numeric_cols) > 5 else numeric_cols
-			)
-
-			if selected_corr_vars and len(selected_corr_vars) > 1:
-				# Calculate correlation matrix
-				corr_matrix = self.data[selected_corr_vars].corr()
-
-				# Create heatmap
-				fig = px.imshow(
-					corr_matrix,
-					text_auto=True,
-					color_continuous_scale='RdBu_r',
-					zmin=-1, zmax=1,
-					title='Correlation Matrix'
-				)
-
-				# Show plot
-				st.plotly_chart(fig, use_container_width=True)
-
-				# Display pair plot option
-				if len(selected_corr_vars) <= 5 and st.checkbox("Show Scatter Plot Matrix"):
-					fig = px.scatter_matrix(
-						self.data[selected_corr_vars].dropna(),
-						dimensions=selected_corr_vars,
-						color_discrete_sequence=[COLOR_PALETTE['primary']]
-					)
-
-					fig.update_layout(title='Scatter Plot Matrix')
-					st.plotly_chart(fig, use_container_width=True)
-
-				# Download correlation matrix
-				csv = corr_matrix.to_csv()
-				b64 = base64.b64encode(csv.encode()).decode()
-				href = f'<a href="data:file/csv;base64,{b64}" download="correlation_matrix.csv">Download Correlation Matrix</a>'
-				st.markdown(href, unsafe_allow_html=True)
-			else:
-				st.info("Please select at least two variables for correlation analysis.")
-
-			# Add correlation network graph option
-			if selected_corr_vars and len(selected_corr_vars) > 2 and st.checkbox("Show Correlation Network Graph"):
-				# Correlation threshold
-				corr_threshold = st.slider(
-					"Correlation threshold",
-					min_value=0.0,
-					max_value=1.0,
-					value=0.5,
-					step=0.05
-				)
-
-				# Calculate correlation matrix
-				corr_matrix = self.data[selected_corr_vars].corr().abs()
-
-				# Create network graph
-				edges = []
-				for i in range(len(corr_matrix.columns)):
-					for j in range(i+1, len(corr_matrix.columns)):
-						if corr_matrix.iloc[i, j] >= corr_threshold:
-							edges.append((
-								corr_matrix.columns[i],
-								corr_matrix.columns[j],
-								corr_matrix.iloc[i, j]
-							))
-
-				if edges:
-					G = nx.Graph()
-					for var in selected_corr_vars:
-						G.add_node(var)
-
-					for source, target, weight in edges:
-						G.add_edge(source, target, weight=weight)
-
-					# Get positions using a layout algorithm
-					pos = nx.spring_layout(G, seed=42)
-
-					# Create edges trace
-					edge_x = []
-					edge_y = []
-					edge_weights = []
-
-					for edge in G.edges(data=True):
-						x0, y0 = pos[edge[0]]
-						x1, y1 = pos[edge[1]]
-						edge_x.extend([x0, x1, None])
-						edge_y.extend([y0, y1, None])
-						edge_weights.append(edge[2]['weight'])
-
-					# Normalize edge widths
-					min_width = 1
-					max_width = 10
-					if edge_weights:
-						normalized_weights = [
-							min_width + (w - min(edge_weights)) * (max_width - min_width) / (max(edge_weights) - min(edge_weights))
-							if max(edge_weights) > min(edge_weights) else 5
-							for w in edge_weights
-						]
-					else:
-						normalized_weights = []
-
-					# Create nodes trace
-					node_x = []
-					node_y = []
-					node_text = []
-
-					for node in G.nodes():
-						x, y = pos[node]
-						node_x.append(x)
-						node_y.append(y)
-						node_text.append(node)
-
-					# Calculate node degree for node size
-					node_degrees = dict(G.degree())
-					node_sizes = [30 + 10 * node_degrees[node] for node in G.nodes()]
-
-					# Create the figure
-					fig = go.Figure()
-
-					# Add edges with varying widths based on correlation
-					edge_segments = np.reshape(edge_x, (-1, 3))
-					for i, segment in enumerate(edge_segments):
-						if i < len(normalized_weights):
-							fig.add_trace(go.Scatter(
-								x=segment,
-								y=edge_y[i*3:(i+1)*3],
-								mode='lines',
-								line=dict(width=normalized_weights[i], color='rgba(68, 114, 196, 0.5)'),
-								hoverinfo='none'
-							))
-
-					# Add nodes
-					fig.add_trace(go.Scatter(
-						x=node_x, y=node_y,
-						mode='markers+text',
-						marker=dict(
-							size=node_sizes,
-							color=COLOR_PALETTE['primary'],
-							line=dict(width=2, color='white')
-						),
-						text=node_text,
-						textposition='top center',
-						hoverinfo='text',
-						hovertext=[f"{node}<br>Connections: {node_degrees[node]}" for node in G.nodes()]
-					))
-
-					# Update layout
-					fig.update_layout(
-						title='Correlation Network Graph',
-						showlegend=False,
-						hovermode='closest',
-						margin=dict(b=20, l=5, r=5, t=40),
-						xaxis=dict(showgrid=False, zeroline=False, showticklabels=False),
-						yaxis=dict(showgrid=False, zeroline=False, showticklabels=False),
-						width=800,
-						height=600
-					)
-
-					# Show plot
-					st.plotly_chart(fig, use_container_width=True)
-
-					# Display edge information
-					if st.checkbox("Show correlation details"):
-						edge_df = pd.DataFrame(edges, columns=['Variable 1', 'Variable 2', 'Correlation'])
-						edge_df = edge_df.sort_values('Correlation', ascending=False)
-						st.dataframe(edge_df.style.format({'Correlation': '{:.3f}'}))
-				else:
-					st.info(f"No correlations above threshold ({corr_threshold:.2f}). Try lowering the threshold.")
-
-	def _render_dictionary(self):
-		"""Render the data dictionary."""
-		st.header("Data Dictionary")
-
-		# Tab navigation for dictionary
-		tabs = st.tabs(["Dictionary Explorer", "Variable Categories", "Dictionary Visualization"])
-
-		with tabs[0]:  # Dictionary Explorer
-			st.subheader("Dictionary Explorer")
-
-			# Search functionality
-			search_term = st.text_input("Search dictionary", "")
-
-			# Filter dictionary based on search term
-			if search_term:
-				# Search across all columns
-				filtered_dict = self.dictionary[self.dictionary.astype(str).apply(
-					lambda row: row.str.contains(search_term, case=False).any(), axis=1
-				)]
-			else:
-				filtered_dict = self.dictionary
-
-			# Display the dictionary
-			st.dataframe(filtered_dict, height=400)
-
-			# Allow looking up a specific variable
-			st.subheader("Variable Lookup")
-
-			lookup_var = st.selectbox(
-				"Select a variable to look up",
-				options=list(self.data.columns),
-				index=0
-			)
-
-			if lookup_var:
-				# Get variable description
-				description = self.data_loader.get_variable_description(lookup_var)
-
-				if description:
-					st.markdown(f"**{lookup_var}:** {description}")
-
-					# Get variable statistics
-					if lookup_var in self.data.columns:
-						var_data = self.data[lookup_var]
-
-						# Check if numeric
-						if pd.api.types.is_numeric_dtype(var_data):
-							col1, col2, col3, col4 = st.columns(4)
-							col1.metric("Mean", f"{var_data.mean():.2f}")
-							col2.metric("Median", f"{var_data.median():.2f}")
-							col3.metric("Std Dev", f"{var_data.std():.2f}")
-							col4.metric("Missing", f"{var_data.isnull().sum()} ({var_data.isnull().sum() / len(self.data) * 100:.1f}%)")
-
-							# Create histogram
-							fig = px.histogram(
-								var_data.dropna(),
-								title=f'Distribution of {lookup_var}',
-								color_discrete_sequence=[COLOR_PALETTE['primary']]
-							)
-
-							st.plotly_chart(fig, use_container_width=True)
-						else:
-							# For categorical variables
-							value_counts = var_data.value_counts()
-
-							col1, col2 = st.columns(2)
-							col1.metric("Unique Values", var_data.nunique())
-							col2.metric("Missing", f"{var_data.isnull().sum()} ({var_data.isnull().sum() / len(self.data) * 100:.1f}%)")
-
-							# Create bar chart
-							fig = px.bar(
-								x=value_counts.index,
-								y=value_counts.values,
-								title=f'Value Counts for {lookup_var}',
-								labels={'x': 'Value', 'y': 'Count'},
-								color_discrete_sequence=[COLOR_PALETTE['primary']]
-							)
-
-							st.plotly_chart(fig, use_container_width=True)
-				else:
-					st.warning(f"No description found for {lookup_var}.")
-
-		with tabs[1]:  # Variable Categories
-			st.subheader("Variable Categories")
-
-			# Get variable categories
-			variable_categories = self.data_loader.get_variable_categories()
-
-			if variable_categories:
-				# Select a category
-				selected_category = st.selectbox(
-					"Select a variable category",
-					options=list(variable_categories.keys()),
-					index=0
-				)
-
-				if selected_category:
-					variables_in_category = variable_categories[selected_category]
-
-					if variables_in_category:
-						st.write(f"**{len(variables_in_category)} variables in {selected_category} category:**")
-
-						# Create a DataFrame with variable details
-						var_details = []
-						for var in sorted(variables_in_category):
-							description = self.data_loader.get_variable_description(var)
-							missing_count = self.data[var].isnull().sum() if var in self.data.columns else None
-							missing_pct = missing_count / len(self.data) * 100 if missing_count is not None else None
-
-							var_details.append({
-								'Variable': var,
-								'Description': description,
-								'Missing Values': missing_count,
-								'Missing %': missing_pct
-							})
-
-						var_details_df = pd.DataFrame(var_details)
-
-						# Display the table
-						st.dataframe(var_details_df.style.format({
-							'Missing %': '{:.1f}%' if '{:.1f}%' is not None else None
-						}), height=400)
-
-						# Allow downloading the category variables
-						csv = var_details_df.to_csv(index=False)
-						b64 = base64.b64encode(csv.encode()).decode()
-						href = f'<a href="data:file/csv;base64,{b64}" download="{selected_category}_variables.csv">Download {selected_category} Variables</a>'
-						st.markdown(href, unsafe_allow_html=True)
-					else:
-						st.info(f"No variables in {selected_category} category.")
-			else:
-				st.info("No variable categories available.")
-
-		with tabs[2]:  # Dictionary Visualization
-			st.subheader("Dictionary Visualization")
-
-			# Create a treemap of variables by category
-			if variable_categories:
-				# Prepare data for treemap
-				treemap_data = []
-				for category, variables in variable_categories.items():
-					for var in variables:
-						missing_count = self.data[var].isnull().sum() if var in self.data.columns else 0
-						missing_pct = missing_count / len(self.data) * 100 if var in self.data.columns else 0
-
-						treemap_data.append({
-							'Category': category,
-							'Variable': var,
-							'Missing %': missing_pct
-						})
-
-				treemap_df = pd.DataFrame(treemap_data)
-
-				# Create treemap
-				fig = px.treemap(
-					treemap_df,
-					path=['Category', 'Variable'],
-					color='Missing %',
-					color_continuous_scale='RdYlGn_r',
-					title='Variables by Category and Missing Data',
-					height=600
-				)
-
-				fig.update_traces(marker=dict(cornerradius=5))
-				st.plotly_chart(fig, use_container_width=True)
-
-				# Create a sunburst chart alternative
-				fig = px.sunburst(
-					treemap_df,
-					path=['Category', 'Variable'],
-					color='Missing %',
-					color_continuous_scale='RdYlGn_r',
-					title='Variables by Category and Missing Data (Sunburst)',
-					height=600
-				)
-
-				st.plotly_chart(fig, use_container_width=True)
-			else:
-				st.info("No variable categories available for visualization.")
-
-			# Word cloud of variable descriptions
-			if st.checkbox("Show Variable Description Word Cloud"):
-				try:
-
-
-					# Combine all descriptions
-					all_descriptions = " ".join([
-						str(desc) for desc in self.dictionary.iloc[:, 1] if desc and not pd.isna(desc)
-					])
-
-					if all_descriptions:
-						# Create word cloud
-						wordcloud = WordCloud(
-							width=800,
-							height=400,
-							background_color='white',
-							colormap='viridis',
-							max_words=100,
-							contour_width=1,
-							contour_color='steelblue'
-						).generate(all_descriptions)
-
-						# Display word cloud
-						fig, ax = plt.subplots(figsize=(10, 5))
-						ax.imshow(wordcloud, interpolation='bilinear')
-						ax.axis('off')
-						plt.tight_layout()
-
-						st.pyplot(fig)
-					else:
-						st.info("No descriptions available for word cloud.")
-				except ImportError:
-					st.warning("WordCloud package not installed. Please install it to use this feature.")
-
-	def _render_missing_data_imputation(self):
-		"""Render missing data analysis and imputation tools."""
-		st.header("Missing Data & Imputation")
-
-		# Tab navigation for missing data
-		tabs = st.tabs(["Missing Data Analysis", "Missing Data Patterns", "Imputation", "Imputation Validation"])
-
-		with tabs[0]:  # Missing Data Analysis
-			st.subheader("Missing Data Analysis")
-
-			# Display missing data report
-			if self.missing_data_report is not None:
-				# Only show columns with missing values
-				missing_report = self.missing_data_report[self.missing_data_report['Missing Values'] > 0]
-
-				if len(missing_report) > 0:
-					# Create bar chart of missing percentages
-					fig = px.bar(
-						missing_report.sort_values('Percentage', ascending=False).head(20),
-						y=missing_report.sort_values('Percentage', ascending=False).head(20).index,
-						x='Percentage',
-						orientation='h',
-						title='Top 20 Variables with Missing Values',
-						labels={'y': 'Variable', 'x': 'Missing (%)'},
-						color='Percentage',
-						color_continuous_scale='RdYlGn_r'
-					)
-
-					st.plotly_chart(fig, use_container_width=True)
-
-					# Display the full report
-					st.dataframe(missing_report.style.format({'Percentage': '{:.1f}%'}), height=400)
-
-					# Download button for missing data report
-					csv = missing_report.to_csv()
-					b64 = base64.b64encode(csv.encode()).decode()
-					href = f'<a href="data:file/csv;base64,{b64}" download="missing_data_report.csv">Download Missing Data Report</a>'
-					st.markdown(href, unsafe_allow_html=True)
-
-					# Summary statistics
-					col1, col2, col3 = st.columns(3)
-
-					col1.metric("Variables with Missing Data", f"{len(missing_report)} ({len(missing_report) / len(self.data.columns) * 100:.1f}%)")
-					col2.metric("Total Missing Values", f"{self.data.isnull().sum().sum()} ({self.data.isnull().sum().sum() / (len(self.data) * len(self.data.columns)) * 100:.1f}%)")
-					col3.metric("Complete Cases", f"{len(self.data.dropna())} ({len(self.data.dropna()) / len(self.data) * 100:.1f}%)")
-				else:
-					st.success("No missing values found in the dataset!")
-			else:
-				st.warning("Missing data report not available.")
-
-		with tabs[1]:  # Missing Data Patterns
-			st.subheader("Missing Data Patterns")
-
-			# Create a heatmap of missing values
-			if self.data is not None:
-				# Select top variables with missing values
-				n_vars = st.slider("Number of variables to show", 5, 50, 20)
-
-				# Get top n variables with most missing values
-				missing_counts = self.data.isnull().sum()
-				top_missing_vars = missing_counts[missing_counts > 0].sort_values(ascending=False).head(n_vars).index.tolist()
-
-				if top_missing_vars:
-					# Create missing data matrix (True for missing, False for present)
-					missing_matrix = self.data[top_missing_vars].isnull()
-
-					# Create heatmap
-					fig = px.imshow(
-						missing_matrix.values,
-						x=top_missing_vars,
-						color_continuous_scale='RdBu',
-						title=f'Missing Data Patterns (Top {n_vars} Variables)',
-						height=600
-					)
-
-					fig.update_xaxes(tickangle=45)
-					st.plotly_chart(fig, use_container_width=True)
-
-					# Create a correlation heatmap of missing values
-					st.subheader("Missing Value Correlation")
-					st.markdown("This shows which variables tend to be missing together.")
-
-					# Calculate correlation of missing indicators
-					missing_corr = missing_matrix.corr()
-
-					# Create heatmap
-					fig = px.imshow(
-						missing_corr.values,
-						x=missing_corr.columns,
-						y=missing_corr.index,
-						color_continuous_scale='RdBu_r',
-						title='Correlation of Missing Values',
-						labels=dict(x="Variable", y="Variable", color="Correlation")
-					)
-
-					fig.update_xaxes(tickangle=45)
-					st.plotly_chart(fig, use_container_width=True)
-
-					# Find pairs of variables with highly correlated missingness
-					high_corr_threshold = 0.5
-					high_corr_pairs = []
-
-					for i in range(len(missing_corr.columns)):
-						for j in range(i+1, len(missing_corr.columns)):
-							if missing_corr.iloc[i, j] >= high_corr_threshold:
-								high_corr_pairs.append((
-									missing_corr.columns[i],
-									missing_corr.columns[j],
-									missing_corr.iloc[i, j]
-								))
-
-					if high_corr_pairs:
-						st.markdown(f"**Variables with correlated missingness (correlation ≥ {high_corr_threshold}):**")
-
-						# Create DataFrame for display
-						corr_pairs_df = pd.DataFrame(high_corr_pairs, columns=['Variable 1', 'Variable 2', 'Correlation'])
-						corr_pairs_df = corr_pairs_df.sort_values('Correlation', ascending=False)
-
-						st.dataframe(corr_pairs_df.style.format({'Correlation': '{:.3f}'}))
-				else:
-					st.info("No variables with missing values found.")
-
-				# Missing data by groups
-				st.subheader("Missing Data by Groups")
-				st.markdown("This shows if certain groups have more missing data than others.")
-
-				# Get treatment groups if not already done
-				if self.treatment_groups is None:
-					self.treatment_groups = self.data_loader.get_treatment_groups()
-
-				if self.treatment_groups:
-					# Calculate missing percentages by group
-					group_missing = {}
-
-					for group, group_data in self.treatment_groups.items():
-						if 'Experimental' in group:  # Skip 'Experimental' since it's equivalent to 'tDCS + Meditation'
-							continue
-
-						group_missing[group] = group_data[top_missing_vars].isnull().mean() * 100
-
-					# Combine into a DataFrame
-					group_missing_df = pd.DataFrame(group_missing)
-
-					# Create heatmap
-					fig = px.imshow(
-						group_missing_df.values.T,  # Transpose to have groups as rows
-						x=group_missing_df.index,
-						y=group_missing_df.columns,
-						color_continuous_scale='RdYlGn_r',
-						title='Missing Data Percentage by Treatment Group',
-						labels=dict(x="Variable", y="Treatment Group", color="Missing (%)"),
-						text_auto='.1f'
-					)
-
-					fig.update_xaxes(tickangle=45)
-					st.plotly_chart(fig, use_container_width=True)
-			else:
-				st.warning("Data not available.")
-
-		with tabs[2]:  # Imputation
-			st.subheader("Imputation Methods")
-
-			# Imputation options
-			st.markdown("### Impute Missing Values")
-
-			col1, col2 = st.columns(2)
-			with col1:
-				imputation_method = st.selectbox(
-					"Select imputation method",
-					options=["knn", "mean", "median"],
-					index=0
-				)
-
-			with col2:
-				if imputation_method == "knn":
-					knn_neighbors = st.slider("Number of neighbors for KNN", 1, 20, 5)
-				else:
-					knn_neighbors = 5  # Default value, not used for mean/median
-
-			# Variables with missing values
-			variables_with_missing = self.data.columns[self.data.isnull().any()].tolist()
-
-			# Column exclusion
-			if variables_with_missing:
-				st.markdown("### Variables with Missing Values")
-				st.markdown("Select variables to exclude from imputation (they will remain missing):")
-
-				# Organize variables by category for easier selection
-				variable_categories = self.data_loader.get_variable_categories()
-
-				if variable_categories:
-					# Group missing variables by category
-					missing_by_category = {}
-					for category, vars_in_category in variable_categories.items():
-						missing_in_category = [var for var in vars_in_category if var in variables_with_missing]
-						if missing_in_category:
-							missing_by_category[category] = missing_in_category
-
-					# Create multiselect for each category with missing variables
-					cols_to_exclude = []
-
-					for category, missing_vars in missing_by_category.items():
-						with st.expander(f"{category} ({len(missing_vars)} variables)"):
-							selected = st.multiselect(
-								f"Select variables to exclude from {category}",
-								options=missing_vars,
-								default=[]
-							)
-							cols_to_exclude.extend(selected)
-				else:
-					# Simple multiselect if no categories
-					cols_to_exclude = st.multiselect(
-						"Select variables to exclude from imputation",
-						options=variables_with_missing,
-						default=[]
-					)
-			else:
-				st.success("No missing values to impute!")
-				cols_to_exclude = []
-
-			# Impute button
-			if variables_with_missing and st.button("Impute Missing Values"):
-				with st.spinner("Imputing missing values..."):
-					try:
-						self.imputed_data = self.data_loader.impute_missing_values(
-							method=imputation_method,
-							knn_neighbors=knn_neighbors,
-							cols_to_exclude=cols_to_exclude
-						)
-
-						# Store imputed data in session state
-						st.session_state.processed_data = self.imputed_data
-
-						# Store imputation details in pipeline results
-						if 'pipeline_results' not in st.session_state:
-							st.session_state.pipeline_results = {}
-
-						st.session_state.pipeline_results['imputation'] = {
-							'method': imputation_method,
-							'knn_neighbors': knn_neighbors,
-							'cols_excluded': cols_to_exclude,
-							'original_missing': self.data.isnull().sum().sum(),
-							'remaining_missing': self.imputed_data.isnull().sum().sum()
-						}
-
-						st.success("Successfully imputed missing values!")
-
-						# Display imputation summary
-						original_missing = self.data.isnull().sum().sum()
-						remaining_missing = self.imputed_data.isnull().sum().sum()
-						imputed_count = original_missing - remaining_missing
-
-						col1, col2, col3 = st.columns(3)
-						col1.metric("Original Missing Values", original_missing)
-						col2.metric("Imputed Values", imputed_count)
-						col3.metric("Remaining Missing Values", remaining_missing)
-					except Exception as e:
-						st.error(f"Error during imputation: {e}")
-						logger.error(f"Imputation error: {e}", exc_info=True)
-
-		with tabs[3]:  # Imputation Validation
-			st.subheader("Imputation Validation")
-
-			# Check if imputed data is available
-			if self.imputed_data is not None or st.session_state.processed_data is not None:
-				# Use either imputed_data or processed_data from session state
-				imputed_data = self.imputed_data if self.imputed_data is not None else st.session_state.processed_data
-
-				# Select a variable with imputed values
-				variables_with_imputed = []
-
-				for col in self.data.columns:
-					if self.data[col].isnull().sum() > 0 and imputed_data[col].isnull().sum() < self.data[col].isnull().sum():
-						variables_with_imputed.append(col)
-
-				if variables_with_imputed:
-					selected_var = st.selectbox(
-						"Select a variable with imputed values to validate",
-						options=variables_with_imputed
-					)
-
-					if selected_var:
-						# Create before/after comparison
-						col1, col2 = st.columns(2)
-
-						with col1:
-							st.markdown("### Before Imputation")
-
-							# Statistics before imputation
-							orig_data = self.data[selected_var].dropna()
-
-							st.metric("Missing Values", self.data[selected_var].isnull().sum())
-							st.metric("Mean", f"{orig_data.mean():.2f}")
-							st.metric("Median", f"{orig_data.median():.2f}")
-							st.metric("Std Dev", f"{orig_data.std():.2f}")
-
-							# Histogram before imputation
-							fig = px.histogram(
-								orig_data,
-								title=f'{selected_var} (Before Imputation)',
-								color_discrete_sequence=[COLOR_PALETTE['primary']]
-							)
-
-							st.plotly_chart(fig, use_container_width=True)
-
-						with col2:
-							st.markdown("### After Imputation")
-
-							# Statistics after imputation
-							imp_data = imputed_data[selected_var]
-
-							st.metric("Missing Values", imp_data.isnull().sum())
-							st.metric("Mean", f"{imp_data.dropna().mean():.2f}")
-							st.metric("Median", f"{imp_data.dropna().median():.2f}")
-							st.metric("Std Dev", f"{imp_data.dropna().std():.2f}")
-
-							# Histogram after imputation
-							fig = px.histogram(
-								imp_data.dropna(),
-								title=f'{selected_var} (After Imputation)',
-								color_discrete_sequence=[COLOR_PALETTE['secondary']]
-							)
-
-							st.plotly_chart(fig, use_container_width=True)
-
-						# Compare original vs imputed values
-						st.subheader("Comparison of Original vs. Imputed")
-
-						# Create a scatter plot of original vs imputed where possible
-						if pd.api.types.is_numeric_dtype(self.data[selected_var]):
-							# Create a combined dataset with flags for imputed values
-							combined = pd.DataFrame({
-								'Value': imputed_data[selected_var],
-								'Status': ['Original' if not pd.isna(self.data.iloc[i][selected_var]) else 'Imputed'
-										 for i in range(len(self.data))]
-							})
-
-							# Create box plots for comparison
-							fig = px.box(
-								combined,
-								x='Status',
-								y='Value',
-								title=f'Original vs. Imputed Values for {selected_var}',
-								color='Status',
-								color_discrete_map={
-									'Original': COLOR_PALETTE['primary'],
-									'Imputed': COLOR_PALETTE['secondary']
-								},
-								notched=True,
-								points='all'
-							)
-
-							st.plotly_chart(fig, use_container_width=True)
-
-							# Add statistical comparison
-							if 'Imputed' in combined['Status'].values and 'Original' in combined['Status'].values:
-								original_values = combined[combined['Status'] == 'Original']['Value']
-								imputed_values = combined[combined['Status'] == 'Imputed']['Value']
-
-								# Basic statistics comparison
-								stats_df = pd.DataFrame({
-									'Original': [
-										len(original_values),
-										original_values.mean(),
-										original_values.median(),
-										original_values.std(),
-										original_values.min(),
-										original_values.max()
-									],
-									'Imputed': [
-										len(imputed_values),
-										imputed_values.mean(),
-										imputed_values.median(),
-										imputed_values.std(),
-										imputed_values.min(),
-										imputed_values.max()
-									]
-								}, index=['Count', 'Mean', 'Median', 'Std Dev', 'Min', 'Max'])
-
-								st.dataframe(stats_df.style.format({
-									'Original': '{:.2f}',
-									'Imputed': '{:.2f}'
-								}))
-
-								# Perform t-test if enough samples
-								if len(imputed_values) >= 5 and len(original_values) >= 5:
-
-
-									t_stat, p_value = scipy_stats.ttest_ind(
-										original_values.dropna(),
-										imputed_values.dropna(),
-										equal_var=False  # Welch's t-test
-									)
-
-									st.markdown(f"**T-test results:** t-statistic = {t_stat:.3f}, p-value = {p_value:.3f}")
-
-									if p_value < 0.05:
-										st.warning("The distributions of original and imputed values are significantly different (p < 0.05).")
-									else:
-										st.success("The distributions of original and imputed values are not significantly different (p ≥ 0.05).")
-						else:
-							st.info(f"Variable {selected_var} is not numeric. Cannot create comparative visualization.")
-				else:
-					st.info("No variables with imputed values found.")
-			else:
-				st.warning("No imputed data available. Please impute missing values first.")
-
-	def _render_variable_screening(self):
-		"""Render variable screening tools."""
-		st.header("Variable Screening")
-
-		# Initialize variable screener if not done and data is available
-		if self.variable_screener is None and (self.imputed_data is not None or st.session_state.processed_data is not None):
-			# Use imputed data if available, otherwise use original data
-			data_for_screening = self.imputed_data if self.imputed_data is not None else \
-								 st.session_state.processed_data if st.session_state.processed_data is not None else \
-								 self.data
-
-			self.variable_screener = VariableScreener(data_for_screening)
-
-		# Tab navigation for variable screening
-		tabs = st.tabs(["Near-Zero Variance", "Collinearity Analysis", "VIF Analysis", "Variable Recommendations"])
-
-		with tabs[0]:  # Near-Zero Variance
-			st.subheader("Near-Zero Variance Detection")
-
-			st.markdown("""
-			Near-zero variance variables have very little variation in their values and provide minimal information for analysis.
-			They can cause instability in machine learning models and are generally safe to remove.
-			""")
-
-			# Thresholds for near-zero variance
-			threshold = st.slider(
-				"Unique value threshold (% of total observations)",
-				min_value=0.1,
-				max_value=10.0,
-				value=1.0,
-				step=0.1,
-				help="Variables with unique values less than this percentage of total observations will be flagged."
-			) / 100  # Convert to proportion
-
-			# Detect near-zero variance variables
-			if self.variable_screener is not None:
-				if st.button("Detect Near-Zero Variance Variables"):
-					with st.spinner("Detecting near-zero variance variables..."):
-						near_zero_vars = self.variable_screener.identify_near_zero_variance(threshold=threshold)
-
-						# Display results
-						if near_zero_vars:
-							st.warning(f"Found {len(near_zero_vars)} variables with near-zero variance.")
-
-							# Get variable details
-							var_stats = self.variable_screener.results['near_zero_variance']
-
-							# Create a DataFrame for display
-							var_details = []
-							for var in near_zero_vars:
-								stats = var_stats[var]
-								description = self.data_loader.get_variable_description(var)
-
-								var_details.append({
-									'Variable': var,
-									'Unique Values': stats['n_unique'],
-									'Most Common (%)': stats['most_common_freq'] * 100,
-									'Description': description or 'No description available'
-								})
-
-							var_details_df = pd.DataFrame(var_details).sort_values('Unique Values')
-
-							# Display the table
-							st.dataframe(var_details_df.style.format({
-								'Most Common (%)': '{:.1f}%'
-							}), height=400)
-
-							# Display distribution of a selected variable
-							selected_var = st.selectbox(
-								"Select a variable to examine:",
-								options=near_zero_vars
-							)
-
-							if selected_var:
-								# Check if numeric
-								if pd.api.types.is_numeric_dtype(self.data[selected_var]):
-									fig = px.histogram(
-										self.data[selected_var].dropna(),
-										title=f'Distribution of {selected_var}',
-										color_discrete_sequence=[COLOR_PALETTE['primary']]
-									)
-
-									st.plotly_chart(fig, use_container_width=True)
-								else:
-									# For categorical variables
-									value_counts = self.data[selected_var].value_counts()
-
-									fig = px.bar(
-										x=value_counts.index,
-										y=value_counts.values,
-										title=f'Value Counts for {selected_var}',
-										labels={'x': 'Value', 'y': 'Count'},
-										color_discrete_sequence=[COLOR_PALETTE['primary']]
-									)
-
-									st.plotly_chart(fig, use_container_width=True)
-						else:
-							st.success("No variables with near-zero variance found.")
-			else:
-				st.warning("Data not available for variable screening. Please complete data imputation first.")
-
-		with tabs[1]:  # Collinearity Analysis
-			st.subheader("Collinearity Analysis")
-
-			st.markdown("""
-			Collinearity occurs when two or more variables are highly correlated. Highly collinear variables can cause
-			instability in statistical models and may not provide unique information. It's often beneficial to
-			remove one variable from each highly correlated pair.
-			""")
-
-			# Threshold for high correlation
-			corr_threshold = st.slider(
-				"Correlation threshold",
-				min_value=0.5,
-				max_value=1.0,
-				value=0.85,
-				step=0.05,
-				help="Variable pairs with absolute correlation above this threshold will be flagged."
-			)
-
-			# Analyze collinearity
-			if self.variable_screener is not None:
-				if st.button("Analyze Collinearity"):
-					with st.spinner("Analyzing collinearity..."):
-						high_corr_pairs = self.variable_screener.analyze_collinearity(threshold=corr_threshold)
-
-						# Display results
-						if high_corr_pairs:
-							st.warning(f"Found {len(high_corr_pairs)} pairs of highly correlated variables.")
-
-							# Create a DataFrame for display
-							pairs_df = pd.DataFrame(high_corr_pairs, columns=['Variable 1', 'Variable 2', 'Correlation'])
-							pairs_df = pairs_df.sort_values('Correlation', ascending=False)
-
-							# Display the table
-							st.dataframe(pairs_df.style.format({
-								'Correlation': '{:.3f}'
-							}), height=400)
-
-							# Visualize correlation matrix
-							corr_matrix = self.variable_screener.get_correlation_matrix()
-
-							# Get variables in high correlation pairs
-							corr_vars = set()
-							for var1, var2, _ in high_corr_pairs:
-								corr_vars.add(var1)
-								corr_vars.add(var2)
-
-							# Create heatmap of correlation matrix for these variables
-							if corr_vars:
-								corr_vars = sorted(list(corr_vars))
-
-								fig = px.imshow(
-									corr_matrix.loc[corr_vars, corr_vars].values,
-									x=corr_vars,
-									y=corr_vars,
-									color_continuous_scale='RdBu_r',
-									zmin=-1, zmax=1,
-									title='Correlation Matrix for Highly Correlated Variables'
-								)
-
-								fig.update_xaxes(tickangle=45)
-								st.plotly_chart(fig, use_container_width=True)
-
-								# Correlation network graph
-								st.subheader("Correlation Network Graph")
-
-								# Create network graph
-								G = nx.Graph()
-								for var in corr_vars:
-									G.add_node(var)
-
-								for var1, var2, corr in high_corr_pairs:
-									G.add_edge(var1, var2, weight=corr)
-
-								# Get positions using a layout algorithm
-								pos = nx.spring_layout(G, seed=42)
-
-								# Create edges trace
-								edge_x = []
-								edge_y = []
-								edge_weights = []
-
-								for edge in G.edges(data=True):
-									x0, y0 = pos[edge[0]]
-									x1, y1 = pos[edge[1]]
-									edge_x.extend([x0, x1, None])
-									edge_y.extend([y0, y1, None])
-									edge_weights.append(edge[2]['weight'])
-
-								# Normalize edge widths
-								min_width = 1
-								max_width = 10
-								if edge_weights:
-									normalized_weights = [
-										min_width + (w - min(edge_weights)) * (max_width - min_width) / (max(edge_weights) - min(edge_weights))
-										if max(edge_weights) > min(edge_weights) else 5
-										for w in edge_weights
-									]
-								else:
-									normalized_weights = []
-
-								# Create nodes trace
-								node_x = []
-								node_y = []
-								node_text = []
-
-								for node in G.nodes():
-									x, y = pos[node]
-									node_x.append(x)
-									node_y.append(y)
-									node_text.append(node)
-
-								# Calculate node degree for node size
-								node_degrees = dict(G.degree())
-								node_sizes = [30 + 10 * node_degrees[node] for node in G.nodes()]
-
-								# Create the figure
-								fig = go.Figure()
-
-								# Add edges with varying widths based on correlation
-								for i, (x0, y0, x1, y1) in enumerate(zip(edge_x[::3], edge_y[::3], edge_x[1::3], edge_y[1::3])):
-									if i < len(normalized_weights):
-										fig.add_trace(go.Scatter(
-											x=[x0, x1, None],
-											y=[y0, y1, None],
-											mode='lines',
-											line=dict(width=normalized_weights[i], color='rgba(68, 114, 196, 0.5)'),
-											hoverinfo='none'
-										))
-
-								# Add nodes
-								fig.add_trace(go.Scatter(
-									x=node_x, y=node_y,
-									mode='markers+text',
-									marker=dict(
-										size=node_sizes,
-										color=COLOR_PALETTE['primary'],
-										line=dict(width=2, color='white')
-									),
-									text=node_text,
-									textposition='top center',
-									hoverinfo='text',
-									hovertext=[f"{node}<br>Connections: {node_degrees[node]}" for node in G.nodes()]
-								))
-
-								# Update layout
-								fig.update_layout(
-									title='Correlation Network Graph',
-									showlegend=False,
-									hovermode='closest',
-									margin=dict(b=20, l=5, r=5, t=40),
-									xaxis=dict(showgrid=False, zeroline=False, showticklabels=False),
-									yaxis=dict(showgrid=False, zeroline=False, showticklabels=False),
-									width=800,
-									height=600
-								)
-
-								st.plotly_chart(fig, use_container_width=True)
-
-								# Select a pair to examine
-								st.subheader("Examine Correlated Variable Pair")
-
-								# Create a list of pairs for selection
-								pair_strings = [f"{var1} & {var2} (r={corr:.2f})" for var1, var2, corr in high_corr_pairs]
-
-								selected_pair_str = st.selectbox(
-									"Select a pair to examine:",
-									options=pair_strings
-								)
-
-								if selected_pair_str:
-									# Extract pair from string
-									selected_pair_index = pair_strings.index(selected_pair_str)
-									var1, var2, _ = high_corr_pairs[selected_pair_index]
-
-									# Check if both variables are numeric
-									if pd.api.types.is_numeric_dtype(self.data[var1]) and pd.api.types.is_numeric_dtype(self.data[var2]):
-										# Create scatter plot
-										fig = px.scatter(
-											x=self.data[var1],
-											y=self.data[var2],
-											title=f'Correlation between {var1} and {var2}',
-											labels={'x': var1, 'y': var2},
-											color_discrete_sequence=[COLOR_PALETTE['primary']],
-											trendline='ols'
-										)
-
-										st.plotly_chart(fig, use_container_width=True)
-
-										# Get variable descriptions
-										desc1 = self.data_loader.get_variable_description(var1)
-										desc2 = self.data_loader.get_variable_description(var2)
-
-										# Display descriptions if available
-										if desc1:
-											st.markdown(f"**{var1}:** {desc1}")
-										if desc2:
-											st.markdown(f"**{var2}:** {desc2}")
-									else:
-										st.info("One or both variables are not numeric. Cannot create scatter plot.")
-						else:
-							st.success("No variables with high collinearity found.")
-			else:
-				st.warning("Data not available for collinearity analysis. Please complete data imputation first.")
-
-		with tabs[2]:  # VIF Analysis
-			st.subheader("Variance Inflation Factor (VIF) Analysis")
-
-			st.markdown("""
-			The Variance Inflation Factor (VIF) measures how much the variance of an estimated regression coefficient
-			increases if your predictors are correlated. It's another way to detect multicollinearity.
-
-			- VIF = 1: No multicollinearity
-			- VIF between 1-5: Moderate multicollinearity
-			- VIF > 5: High multicollinearity
-			- VIF > 10: Very high multicollinearity
-			""")
-
-			# Threshold for high VIF
-			vif_threshold = st.slider(
-				"VIF threshold",
-				min_value=2.0,
-				max_value=10.0,
-				value=5.0,
-				step=0.5,
-				help="Variables with VIF above this threshold may have multicollinearity issues."
-			)
-
-			# Calculate VIF
-			if self.variable_screener is not None:
-				if st.button("Calculate VIF"):
-					with st.spinner("Calculating VIF..."):
-						try:
-							vif_values = self.variable_screener.calculate_vif(max_vif=vif_threshold)
-
-							# Display results
-							if vif_values:
-								# Create a DataFrame for display
-								vif_df = pd.DataFrame({
-									'Variable': list(vif_values.keys()),
-									'VIF': list(vif_values.values())
-								}).sort_values('VIF', ascending=False)
-
-								# Identify high VIF variables
-								high_vif_vars = vif_df[vif_df['VIF'] > vif_threshold]
-
-								if len(high_vif_vars) > 0:
-									st.warning(f"Found {len(high_vif_vars)} variables with high VIF (> {vif_threshold}).")
-								else:
-									st.success(f"No variables with high VIF (> {vif_threshold}) found.")
-
-								# Display the table
-								st.dataframe(vif_df.style.format({
-									'VIF': '{:.2f}'
-								}), height=400)
-
-								# Create bar chart
-								fig = px.bar(
-									vif_df.head(20),  # Top 20 variables by VIF
-									x='VIF',
-									y='Variable',
-									orientation='h',
-									title='Top 20 Variables by VIF',
-									color='VIF',
-									color_continuous_scale='RdYlGn_r'
-								)
-
-								# Add threshold line
-								fig.add_vline(
-									x=vif_threshold,
-									line_dash="dash",
-									line_color="red",
-									annotation_text=f"Threshold: {vif_threshold}",
-									annotation_position="top right"
-								)
-
-								st.plotly_chart(fig, use_container_width=True)
-							else:
-								st.info("VIF calculation not possible with the current data.")
-						except Exception as e:
-							st.error(f"Error calculating VIF: {e}")
-							logger.error(f"VIF calculation error: {e}", exc_info=True)
-			else:
-				st.warning("Data not available for VIF analysis. Please complete data imputation first.")
-
-		with tabs[3]:  # Variable Recommendations
-			st.subheader("Variable Recommendations")
-
-			st.markdown("""
-			Based on the analyses of near-zero variance, collinearity, and VIF, we can recommend a subset of variables
-			to use for further analysis. This helps reduce dimensionality and improve model stability.
-			""")
-
-			# Recommendation settings
-			col1, col2, col3 = st.columns(3)
-
-			with col1:
-				near_zero_threshold = st.slider(
-					"Near-zero variance threshold (%)",
-					min_value=0.1,
-					max_value=10.0,
-					value=1.0,
-					step=0.1
-				) / 100  # Convert to proportion
-
-			with col2:
-				collinearity_threshold = st.slider(
-					"Collinearity threshold",
-					min_value=0.5,
-					max_value=1.0,
-					value=0.85,
-					step=0.05
-				)
-
-			with col3:
-				vif_threshold = st.slider(
-					"VIF threshold",
-					min_value=2.0,
-					max_value=10.0,
-					value=5.0,
-					step=0.5
-				)
-
-			# Force include certain variables
-			st.markdown("### Force Include Variables")
-			st.markdown("Select variables to always include regardless of screening criteria:")
-
-			# Organize variables by category for easier selection
-			variable_categories = self.data_loader.get_variable_categories()
-			force_include = []
-
-			if variable_categories:
-				for category in ['outcome', 'treatment', 'demographic']:
-					if category in variable_categories:
-						with st.expander(f"{category.capitalize()} Variables"):
-							selected = st.multiselect(
-								f"Select {category} variables to force include",
-								options=variable_categories[category],
-								default=variable_categories[category] if category in ['treatment', 'outcome'] else []
-							)
-							force_include.extend(selected)
-
-			# Button to get recommendations
-			if self.variable_screener is not None:
-				if st.button("Get Variable Recommendations"):
-					with st.spinner("Analyzing variables and generating recommendations..."):
-						# Get recommendations
-						recommendations = self.variable_screener.recommend_variables(
-							near_zero_threshold=near_zero_threshold,
-							collinearity_threshold=collinearity_threshold,
-							vif_threshold=vif_threshold,
-							force_include=force_include
-						)
-
-						# Store in session state
-						if 'pipeline_results' not in st.session_state:
-							st.session_state.pipeline_results = {}
-
-						st.session_state.pipeline_results['variable_screening'] = self.variable_screener.get_results()
-
-						# Display results
-						st.subheader("Variable Screening Results")
-
-						col1, col2, col3, col4 = st.columns(4)
-
-						col1.metric("Total Variables", recommendations['total_variables'])
-						col2.metric("Near-Zero Variables", recommendations['near_zero_variables'])
-						col3.metric("Highly Correlated Pairs", recommendations['highly_correlated_pairs'])
-						col4.metric("High VIF Variables", recommendations['high_vif_variables'])
-
-						# Display recommended variables
-						st.subheader("Recommended Variables")
-						st.success(f"Recommended {len(recommendations['recommended_variable_list'])} variables out of {recommendations['total_variables']} total variables.")
-
-						# Organize by category for easier viewing
-						if variable_categories:
-							recommended_by_category = {}
-							uncategorized = []
-
-							for var in recommendations['recommended_variable_list']:
-								categorized = False
-								for category, vars_in_category in variable_categories.items():
-									if var in vars_in_category:
-										if category not in recommended_by_category:
-											recommended_by_category[category] = []
-										recommended_by_category[category].append(var)
-										categorized = True
-										break
-
-								if not categorized:
-									uncategorized.append(var)
-
-							# Display by category
-							for category, vars_in_category in recommended_by_category.items():
-								with st.expander(f"{category.capitalize()} Variables ({len(vars_in_category)})"):
-									# Create columns
-									cols = st.columns(3)
-									for i, var in enumerate(sorted(vars_in_category)):
-										cols[i % 3].markdown(f"- {var}")
-
-							# Display uncategorized
-							if uncategorized:
-								with st.expander(f"Uncategorized Variables ({len(uncategorized)})"):
-									# Create columns
-									cols = st.columns(3)
-									for i, var in enumerate(sorted(uncategorized)):
-										cols[i % 3].markdown(f"- {var}")
-						else:
-							# Simple list if no categories
-							with st.expander(f"Recommended Variables ({len(recommendations['recommended_variable_list'])})"):
-								# Create columns
-								cols = st.columns(3)
-								for i, var in enumerate(sorted(recommendations['recommended_variable_list'])):
-									cols[i % 3].markdown(f"- {var}")
-
-						# Apply recommendations
-						if st.button("Apply Recommendations to Dataset"):
-							# Filter the dataset to keep only recommended variables
-							if 'processed_data' in st.session_state and st.session_state.processed_data is not None:
-								recommended_vars = recommendations['recommended_variable_list']
-
-								# Ensure all recommended variables exist in the dataset
-								existing_vars = [var for var in recommended_vars if var in st.session_state.processed_data.columns]
-
-								# Update processed data
-								st.session_state.processed_data = st.session_state.processed_data[existing_vars]
-
-								st.success(f"Dataset updated to include only the {len(existing_vars)} recommended variables.")
-								st.rerun()
-			else:
-				st.warning("Data not available for variable recommendations. Please complete data imputation first.")
-
-	def _render_dimensionality_reduction(self):
-		"""Render dimensionality reduction tools."""
-		st.header("Dimensionality Reduction")
-
-		# Initialize dimensionality reducer if not done and data is available
-		if self.dimensionality_reducer is None and st.session_state.processed_data is not None:
-			self.dimensionality_reducer = DimensionalityReducer(st.session_state.processed_data)
-
-		# Tab navigation for dimensionality reduction
-		tabs = st.tabs(["PCA Analysis", "FAMD Analysis", "Component Interpretation", "Transformed Data"])
-
-		with tabs[0]:  # PCA Analysis
-			st.subheader("Principal Component Analysis (PCA)")
-
-			st.markdown("""
-			Principal Component Analysis (PCA) is a dimensionality reduction technique that transforms the original variables
-			into a set of linearly uncorrelated variables called principal components. PCA works best with numeric variables.
-			""")
-
-			# PCA settings
-			col1, col2 = st.columns(2)
-
-			with col1:
-				# Select variables for PCA
-				if self.dimensionality_reducer is not None:
-					numeric_vars = self.dimensionality_reducer.numeric_vars
-
-					# Check if variable screening was performed
-					if 'variable_screening' in st.session_state.pipeline_results:
-						screening_results = st.session_state.pipeline_results['variable_screening']
-						recommended_vars = screening_results['recommended_variables']
-
-						# Default to recommended numeric variables
-						default_vars = [var for var in recommended_vars if var in numeric_vars]
-					else:
-						default_vars = numeric_vars
-
-					selected_vars = st.multiselect(
-						"Select variables for PCA",
-						options=numeric_vars,
-						default=default_vars[:20] if len(default_vars) > 20 else default_vars
-					)
-				else:
-					selected_vars = []
-					st.warning("Data not available for PCA. Please complete data imputation first.")
-
-			with col2:
-				# Number of components
-				if selected_vars:
-					max_components = min(len(selected_vars), len(st.session_state.processed_data) - 1)
-
-					n_components = st.slider(
-						"Number of components",
-						min_value=2,
-						max_value=min(max_components, 20),
-						value=min(8, max_components)
-					)
-
-					# Standardization option
-					standardize = st.checkbox("Standardize variables before PCA", value=True)
-				else:
-					n_components = 2
-					standardize = True
-
-			# Perform PCA
-			if self.dimensionality_reducer is not None and selected_vars:
-				if st.button("Perform PCA"):
-					with st.spinner("Performing PCA..."):
-						# Run PCA
-						pca_results = self.dimensionality_reducer.perform_pca(
-							variables=selected_vars,
-							n_components=n_components,
-							standardize=standardize
-						)
-
-						# Store in session state
-						if 'pipeline_results' not in st.session_state:
-							st.session_state.pipeline_results = {}
-
-						st.session_state.pipeline_results['dimensionality_reduction'] = {
-							'method': 'pca',
-							'n_components': n_components,
-							'standardize': standardize,
-							'variables': selected_vars,
-							'explained_variance': pca_results['explained_variance_ratio'].tolist(),
-							'cumulative_explained_variance': pca_results['cumulative_explained_variance'].tolist()
-						}
-
-						# Display results
-						st.success(f"PCA successfully performed with {n_components} components!")
-
-						# Scree plot
-						st.subheader("Scree Plot")
-						fig, _ = self.dimensionality_reducer.plot_scree(method='pca')
-						st.pyplot(fig)
-
-						# Get optimal number of components
-						variance_threshold = 0.75  # 75% explained variance
-						optimal_components = self.dimensionality_reducer.get_optimal_components(
-							method='pca',
-							variance_threshold=variance_threshold
-						)
-
-						st.markdown(f"**Optimal number of components:** {optimal_components} "
-								   f"(explaining {variance_threshold*100:.0f}% of variance)")
-
-						# Variance explained table
-						variance_df = self.dimensionality_reducer.get_variance_explained(method='pca')
-						variance_df = variance_df.head(min(10, len(variance_df)))  # Show first 10 components max
-
-						st.subheader("Explained Variance by Component")
-						st.dataframe(variance_df.style.format({
-							'Explained_Variance': '{:.3f}',
-							'Cumulative_Variance': '{:.3f}'
-						}))
-
-						# Biplot for first two components
-						st.subheader("PCA Biplot (First Two Components)")
-						fig, _ = self.dimensionality_reducer.plot_biplot(pc1=1, pc2=2, method='pca')
-						st.pyplot(fig)
-			else:
-				st.warning("Please select variables for PCA.")
-
-		with tabs[1]:  # FAMD Analysis
-			st.subheader("Factor Analysis of Mixed Data (FAMD)")
-
-			st.markdown("""
-			Factor Analysis of Mixed Data (FAMD) is a dimensionality reduction technique designed for datasets
-			containing both numeric and categorical variables. It's an extension of PCA that can handle mixed data types.
-			""")
-
-			# FAMD settings
-			if self.dimensionality_reducer is not None:
-				# Check if we have both numeric and categorical variables
-				has_numeric = len(self.dimensionality_reducer.numeric_vars) > 0
-				has_categorical = len(self.dimensionality_reducer.categorical_vars) > 0
-
-				if has_numeric or has_categorical:
-					col1, col2 = st.columns(2)
-
-					with col1:
-						# Number of components
-						max_components = min(20, len(st.session_state.processed_data.columns))
-
-						n_components = st.slider(
-							"Number of components (FAMD)",
-							min_value=2,
-							max_value=max_components,
-							value=min(8, max_components)
-						)
-
-					with col2:
-						# Variance threshold
-						variance_threshold = st.slider(
-							"Variance threshold (%)",
-							min_value=50,
-							max_value=95,
-							value=75,
-							step=5
-						) / 100  # Convert to proportion
-
-					# Perform FAMD
-					if st.button("Perform FAMD"):
-						with st.spinner("Performing FAMD..."):
-							try:
-								# Run FAMD
-								famd_results = self.dimensionality_reducer.perform_famd(
-									n_components=n_components
-								)
-
-								# Store in session state
-								if 'pipeline_results' not in st.session_state:
-									st.session_state.pipeline_results = {}
-
-								st.session_state.pipeline_results['dimensionality_reduction'] = {
-									'method': 'famd',
-									'n_components': n_components,
-									'variables': list(st.session_state.processed_data.columns),
-									'explained_variance': famd_results['explained_variance'].tolist()
-										if isinstance(famd_results.get('explained_variance', None), (list, np.ndarray)) else None,
-									'cumulative_explained_variance': famd_results['cumulative_explained_variance'].tolist()
-										if isinstance(famd_results.get('cumulative_explained_variance', None), (list, np.ndarray)) else None
-								}
-
-								# Display results
-								st.success(f"FAMD successfully performed with {n_components} components!")
-
-								# Scree plot
-								st.subheader("Scree Plot")
-								fig, _ = self.dimensionality_reducer.plot_scree(method='famd')
-								st.pyplot(fig)
-
-								# Get optimal number of components
-								optimal_components = self.dimensionality_reducer.get_optimal_components(
-									method='famd',
-									variance_threshold=variance_threshold
-								)
-
-								st.markdown(f"**Optimal number of components:** {optimal_components} "
-										  f"(explaining {variance_threshold*100:.0f}% of variance)")
-
-								# Variance explained table
-								variance_df = self.dimensionality_reducer.get_variance_explained(method='famd')
-								variance_df = variance_df.head(min(10, len(variance_df)))  # Show first 10 components max
-
-								st.subheader("Explained Variance by Component")
-								st.dataframe(variance_df.style.format({
-									'Explained_Variance': '{:.3f}',
-									'Cumulative_Variance': '{:.3f}'
-								}))
-							except Exception as e:
-								st.error(f"Error during FAMD: {e}")
-								logger.error(f"FAMD error: {e}", exc_info=True)
-				else:
-					if not has_numeric:
-						st.warning("No numeric variables available for FAMD.")
-					if not has_categorical:
-						st.warning("No categorical variables available for FAMD.")
-			else:
-				st.warning("Data not available for FAMD. Please complete data imputation first.")
-
-		with tabs[2]:  # Component Interpretation
-			st.subheader("Component Interpretation")
-
-			st.markdown("""
-			Understanding what each component represents is crucial for interpreting the dimensionality
-			reduction results. This tab helps visualize and interpret the principal components.
-			""")
-
-			# Select method and component
-			if self.dimensionality_reducer is not None:
-				col1, col2 = st.columns(2)
-
-				with col1:
-					# Select method
-					method = st.selectbox(
-						"Select method",
-						options=["pca", "famd"],
-						index=0,
-						format_func=lambda x: "PCA" if x == "pca" else "FAMD"
-					)
-
-				with col2:
-					# Select component to interpret
-					max_components = 10  # Limit to first 10 components
-					component = st.slider(
-						"Select component to interpret",
-						min_value=1,
-						max_value=max_components,
-						value=1
-					)
-
-				# Check if method results are available
-				method_results_available = False
-
-				if method == "pca" and hasattr(self.dimensionality_reducer, 'pca_results') and self.dimensionality_reducer.pca_results:
-					method_results_available = True
-				elif method == "famd" and hasattr(self.dimensionality_reducer, 'famd_results') and self.dimensionality_reducer.famd_results:
-					method_results_available = True
-
-				if method_results_available:
-					# Number of variables to show in loading plot
-					n_top = st.slider(
-						"Number of top variables to show",
-						min_value=5,
-						max_value=20,
-						value=10
-					)
-
-					# Plot component loadings
-					st.subheader(f"Component {component} Loadings")
-					try:
-						fig, _ = self.dimensionality_reducer.plot_component_loadings(
-							component=component,
-							method=method,
-							n_top=n_top
-						)
-						st.pyplot(fig)
-
-						# Get loading values
-						loadings = self.dimensionality_reducer.get_component_loadings(method=method)
-
-						if not loadings.empty:
-							component_name = f'PC{component}' if method == 'pca' else f'Dim{component}'
-
-							if component_name in loadings.columns:
-								# Sort loadings by absolute value
-								abs_loadings = loadings[component_name].abs().sort_values(ascending=False)
-
-								# Create a DataFrame with variable descriptions
-								loading_df = pd.DataFrame({
-									'Variable': abs_loadings.index,
-									'Loading': [loadings.loc[var, component_name] for var in abs_loadings.index],
-									'Abs_Loading': abs_loadings.values
-								}).head(n_top)
-
-								# Add descriptions
-								loading_df['Description'] = loading_df['Variable'].apply(
-									lambda var: self.data_loader.get_variable_description(var) or "No description available"
-								)
-
-								# Display the table
-								st.dataframe(loading_df.style.format({
-									'Loading': '{:.3f}',
-									'Abs_Loading': '{:.3f}'
-								}))
-
-								# Suggest component interpretation
-								st.subheader("Suggested Interpretation")
-
-								# Get positive and negative loadings
-								pos_loadings = loading_df[loading_df['Loading'] > 0].sort_values('Loading', ascending=False)
-								neg_loadings = loading_df[loading_df['Loading'] < 0].sort_values('Loading')
-
-								if not pos_loadings.empty:
-									st.markdown("**Positive association:**")
-									st.markdown(", ".join(pos_loadings['Variable'].head(5).tolist()))
-
-								if not neg_loadings.empty:
-									st.markdown("**Negative association:**")
-									st.markdown(", ".join(neg_loadings['Variable'].head(5).tolist()))
-							else:
-								st.warning(f"Component {component_name} not found in loadings.")
-						else:
-							st.warning("No loadings available.")
-					except Exception as e:
-						st.error(f"Error plotting component loadings: {e}")
-						logger.error(f"Component loadings error: {e}", exc_info=True)
-				else:
-					st.warning(f"No {method.upper()} results available. Please run {method.upper()} first.")
-			else:
-				st.warning("Data not available for component interpretation. Please complete dimensionality reduction first.")
-
-		with tabs[3]:  # Transformed Data
-			st.subheader("Transformed Data")
-
-			st.markdown("""
-			This tab allows you to transform the original data into the reduced dimensionality space
-			and examine the resulting dataset.
-			""")
-
-			# Select method and number of components
-			if self.dimensionality_reducer is not None:
-				col1, col2 = st.columns(2)
-
-				with col1:
-					# Select method
-					method = st.selectbox(
-						"Select transformation method",
-						options=["pca", "famd"],
-						index=0,
-						format_func=lambda x: "PCA" if x == "pca" else "FAMD"
-					)
-
-				with col2:
-					# Check if method results are available
-					method_results_available = False
-					max_components = 10  # Default max
-
-					if method == "pca" and hasattr(self.dimensionality_reducer, 'pca_results') and self.dimensionality_reducer.pca_results:
-						method_results_available = True
-						max_components = min(10, len(self.dimensionality_reducer.pca_results.get('explained_variance_ratio', [])))
-					elif method == "famd" and hasattr(self.dimensionality_reducer, 'famd_results') and self.dimensionality_reducer.famd_results:
-						method_results_available = True
-						max_components = min(10, len(self.dimensionality_reducer.famd_results.get('explained_variance', [])))
-
-					# Select number of components
-					if method_results_available:
-						n_components = st.slider(
-							"Number of components to keep",
-							min_value=2,
-							max_value=max_components,
-							value=min(5, max_components)
-						)
-					else:
-						n_components = 5  # Default value
-
-				if method_results_available:
-					# Get optimal components based on variance threshold
-					variance_threshold = 0.75  # Default 75% threshold
-
-					optimal_components = self.dimensionality_reducer.get_optimal_components(
-						method=method,
-						variance_threshold=variance_threshold
-					)
-
-					st.markdown(f"**Optimal number of components:** {optimal_components} "
-							   f"(explaining {variance_threshold*100:.0f}% of variance)")
-
-					# Transform data
-					if st.button("Transform Data"):
-						with st.spinner("Transforming data..."):
-							try:
-								# Transform data to components
-								transformed_data = self.dimensionality_reducer.transform_data(
-									method=method,
-									n_components=n_components
-								)
-
-								if not transformed_data.empty:
-									# Display transformed data
-									st.subheader("Transformed Data (First 10 rows)")
-									st.dataframe(transformed_data.head(10))
-
-									# Visualize transformed data (first two components)
-									st.subheader("Visualization of First Two Components")
-
-									if len(transformed_data.columns) >= 2:
-										# Create scatter plot
-										fig = px.scatter(
-											transformed_data,
-											x=transformed_data.columns[0],
-											y=transformed_data.columns[1],
-											title=f'First Two Components ({method.upper()})',
-											color_discrete_sequence=[COLOR_PALETTE['primary']]
-										)
-
-										st.plotly_chart(fig, use_container_width=True)
-
-										# Add treatment group coloring if available
-										if self.treatment_groups is not None and 'tx.group' in self.data.columns:
-											# Copy transformed data and add treatment group
-											vis_data = transformed_data.copy()
-											vis_data['Treatment Group'] = self.data['tx.group'].map({
-												0: 'Control (Sham)',
-												1: 'tDCS + Meditation',
-												2: 'tDCS Only',
-												3: 'Meditation Only'
-											})
-
-											# Create scatter plot with treatment groups
-											fig = px.scatter(
-												vis_data,
-												x=vis_data.columns[0],
-												y=vis_data.columns[1],
-												color='Treatment Group',
-												title=f'First Two Components by Treatment Group ({method.upper()})',
-												color_discrete_map=TREATMENT_COLORS
-											)
-
-											st.plotly_chart(fig, use_container_width=True)
-
-									# Option to save transformed data
-									if st.button("Save Transformed Data to Session"):
-										# Store transformed data in session state
-										st.session_state.processed_data = transformed_data
-
-										# Update pipeline results
-										if 'pipeline_results' not in st.session_state:
-											st.session_state.pipeline_results = {}
-
-										st.session_state.pipeline_results['dimensionality_reduction']['transformed_data_shape'] = transformed_data.shape
-
-										st.success(f"Transformed data with {n_components} components saved to session. "
-												f"Shape: {transformed_data.shape}")
-								else:
-									st.warning("No transformed data generated.")
-							except Exception as e:
-								st.error(f"Error transforming data: {e}")
-								logger.error(f"Data transformation error: {e}", exc_info=True)
-				else:
-					st.warning(f"No {method.upper()} results available. Please run {method.upper()} first.")
-			else:
-				st.warning("Data not available for transformation. Please complete dimensionality reduction first.")
-
-	def _render_data_quality(self):
-		"""Render data quality enhancement tools."""
-		st.header("Data Quality Enhancement")
-
-		# Initialize data quality enhancer if not done and data is available
-		if self.data_quality_enhancer is None and st.session_state.processed_data is not None:
-			self.data_quality_enhancer = DataQualityEnhancer(st.session_state.processed_data)
-
-		# Tab navigation for data quality
-		tabs = st.tabs(["Outlier Detection", "Distribution Analysis", "Transformations", "Standardization"])
-
-		with tabs[0]:  # Outlier Detection
-			st.subheader("Outlier Detection")
-
-			st.markdown("""
-			Outliers are observations that deviate significantly from other observations and can affect statistical
-			analyses. This tool helps identify outliers using different methods.
-			""")
-
-			# Outlier detection settings
-			if self.data_quality_enhancer is not None:
-				col1, col2 = st.columns(2)
-
-				with col1:
-					# Select method
-					method = st.selectbox(
-						"Select outlier detection method",
-						options=["iqr", "zscore", "modified_zscore"],
-						index=0,
-						format_func=lambda x: {
-							"iqr": "Interquartile Range (IQR)",
-							"zscore": "Z-Score",
-							"modified_zscore": "Modified Z-Score"
-						}.get(x, x)
-					)
-
-				with col2:
-					# Threshold for outlier detection
-					if method == "iqr":
-						threshold = st.slider(
-							"IQR multiplier",
-							min_value=1.0,
-							max_value=3.0,
-							value=1.5,
-							step=0.1,
-							help="Values beyond median ± (threshold × IQR) are considered outliers."
-						)
-					elif method == "zscore":
-						threshold = st.slider(
-							"Z-score threshold",
-							min_value=2.0,
-							max_value=4.0,
-							value=3.0,
-							step=0.1,
-							help="Values with absolute z-score above threshold are considered outliers."
-						)
-					else:  # modified_zscore
-						threshold = st.slider(
-							"Modified z-score threshold",
-							min_value=2.0,
-							max_value=5.0,
-							value=3.5,
-							step=0.1,
-							help="Values with absolute modified z-score above threshold are considered outliers."
-						)
-
-				# Select variables for outlier detection
-				numeric_vars = self.data_quality_enhancer.numeric_vars
-
-				selected_vars = st.multiselect(
-					"Select variables for outlier detection",
-					options=numeric_vars,
-					default=numeric_vars[:5] if len(numeric_vars) >= 5 else numeric_vars
-				)
-
-				# Detect outliers
-				if selected_vars and st.button("Detect Outliers"):
-					with st.spinner("Detecting outliers..."):
-						try:
-							# Detect outliers for selected variables
-							outliers = self.data_quality_enhancer.detect_outliers(
-								method=method,
-								threshold=threshold,
-								variables=selected_vars
-							)
-
-							# Store in pipeline results
-							if 'pipeline_results' not in st.session_state:
-								st.session_state.pipeline_results = {}
-
-							if 'data_quality' not in st.session_state.pipeline_results:
-								st.session_state.pipeline_results['data_quality'] = {}
-
-							st.session_state.pipeline_results['data_quality']['outliers'] = {
-								'method': method,
-								'threshold': threshold,
-								'variables': selected_vars,
-								'summary': outliers.get('summary', {})
-							}
-
-							# Display results
-							summary = outliers.get('summary', {})
-
-							if 'total_outliers_detected' in summary:
-								outlier_count = summary['total_outliers_detected']
-
-								if outlier_count > 0:
-									st.warning(f"Detected {outlier_count} outliers across {summary.get('variables_with_outliers', 0)} variables.")
-								else:
-									st.success("No outliers detected.")
-
-								# Display outlier counts by variable
-								if 'variable_outlier_counts' in summary:
-									counts = summary['variable_outlier_counts']
-
-									if counts:
-										# Create a DataFrame for display
-										counts_df = pd.DataFrame({
-											'Variable': list(counts.keys()),
-											'Outliers': list(counts.values())
-										}).sort_values('Outliers', ascending=False)
-
-										st.dataframe(counts_df)
-
-										# Create bar chart of outlier counts
-										fig = px.bar(
-											counts_df,
-											x='Outliers',
-											y='Variable',
-											orientation='h',
-											title='Outlier Counts by Variable',
-											color='Outliers',
-											color_continuous_scale='RdYlGn_r'
-										)
-
-										st.plotly_chart(fig, use_container_width=True)
-
-										# Select a variable to examine
-										st.subheader("Examine Variable Outliers")
-
-										selected_outlier_var = st.selectbox(
-											"Select a variable to examine outliers",
-											options=[var for var in counts_df['Variable'] if counts_df.loc[counts_df['Variable'] == var, 'Outliers'].iloc[0] > 0],
-											index=0 if len(counts_df[counts_df['Outliers'] > 0]) > 0 else None
-										)
-
-										if selected_outlier_var:
-											# Plot outliers for selected variable
-											fig, _ = self.data_quality_enhancer.plot_outliers(
-												variable=selected_outlier_var,
-												method=method,
-												threshold=threshold
-											)
-
-											st.pyplot(fig)
-
-											# Get details about outliers
-											details = outliers.get('details', {}).get(selected_outlier_var, {})
-
-											if details:
-												# Display outlier indices and values
-												outlier_indices = details.get('outlier_indices', [])
-
-												if outlier_indices:
-													# Get outlier values
-													outlier_values = [st.session_state.processed_data.iloc[i][selected_outlier_var]
-																	 for i in outlier_indices if i < len(st.session_state.processed_data)]
-
-													# Create DataFrame
-													outlier_df = pd.DataFrame({
-														'Index': outlier_indices,
-														'Value': outlier_values
-													})
-
-													st.dataframe(outlier_df)
-							else:
-								st.info("No outlier summary available.")
-						except Exception as e:
-							st.error(f"Error detecting outliers: {e}")
-							logger.error(f"Outlier detection error: {e}", exc_info=True)
-			else:
-				st.warning("Data not available for outlier detection. Please complete previous steps first.")
-
-		with tabs[1]:  # Distribution Analysis
-			st.subheader("Distribution Analysis")
-
-			st.markdown("""
-			Analyzing variable distributions helps understand data characteristics and identify transformations
-			that may improve model performance. This tool evaluates normality, skewness, and other distribution properties.
-			""")
-
-			# Distribution analysis settings
-			if self.data_quality_enhancer is not None:
-				# Select variables for analysis
-				numeric_vars = self.data_quality_enhancer.numeric_vars
-
-				selected_vars = st.multiselect(
-					"Select variables for distribution analysis",
-					options=numeric_vars,
-					default=numeric_vars[:5] if len(numeric_vars) >= 5 else numeric_vars
-				)
-
-				# Analyze distributions
-				if selected_vars and st.button("Analyze Distributions"):
-					with st.spinner("Analyzing distributions..."):
-						try:
-							# Analyze distributions for selected variables
-							distributions = self.data_quality_enhancer.analyze_distributions(
-								variables=selected_vars
-							)
-
-							# Store in pipeline results
-							if 'pipeline_results' not in st.session_state:
-								st.session_state.pipeline_results = {}
-
-							if 'data_quality' not in st.session_state.pipeline_results:
-								st.session_state.pipeline_results['data_quality'] = {}
-
-							st.session_state.pipeline_results['data_quality']['distributions'] = {
-								'variables': selected_vars,
-								'summary': distributions.get('summary', {})
-							}
-
-							# Display results
-							summary = distributions.get('summary', {})
-							details = distributions.get('details', {})
-
-							if details:
-								# Create a DataFrame for display
-								dist_df = pd.DataFrame({
-									'Variable': list(details.keys()),
-									'Mean': [details[var]['mean'] for var in details],
-									'Median': [details[var]['median'] for var in details],
-									'Std Dev': [details[var]['std'] for var in details],
-									'Skewness': [details[var]['skewness'] for var in details],
-									'Kurtosis': [details[var]['kurtosis'] for var in details],
-									'Normal (p>0.05)': [details[var]['is_normal'] for var in details],
-									'Shapiro p-value': [details[var]['shapiro_p'] for var in details]
-								}).sort_values('Skewness', key=abs, ascending=False)
-
-								# Display the table
-								st.dataframe(dist_df.style.format({
-									'Mean': '{:.3f}',
-									'Median': '{:.3f}',
-									'Std Dev': '{:.3f}',
-									'Skewness': '{:.3f}',
-									'Kurtosis': '{:.3f}',
-									'Shapiro p-value': '{:.4f}'
-								}))
-
-								# Summary statistics
-								col1, col2, col3 = st.columns(3)
-
-								col1.metric(
-									"Variables with Normal Distribution",
-									f"{summary.get('normal_variables', 0)} ({summary.get('normal_variables', 0) / len(details) * 100:.1f}%)"
-								)
-
-								col2.metric(
-									"Variables with Skewness > 1",
-									f"{summary.get('skewed_variables', 0)} ({summary.get('skewed_variables', 0) / len(details) * 100:.1f}%)"
-								)
-
-								col3.metric(
-									"Variables with Skewness > 2",
-									f"{summary.get('highly_skewed_variables', 0)} ({summary.get('highly_skewed_variables', 0) / len(details) * 100:.1f}%)"
-								)
-
-								# Select a variable to examine
-								st.subheader("Examine Variable Distribution")
-
-								selected_dist_var = st.selectbox(
-									"Select a variable to examine distribution",
-									options=list(details.keys()),
-									index=0
-								)
-
-								if selected_dist_var:
-									# Plot distribution for selected variable
-									fig, _ = self.data_quality_enhancer.plot_distribution(
-										variable=selected_dist_var,
-										original=True,
-										transformed=False
-									)
-
-									st.pyplot(fig)
-
-									# Display variable details
-									var_details = details.get(selected_dist_var, {})
-
-									if var_details:
-										st.subheader("Distribution Statistics")
-
-										col1, col2 = st.columns(2)
-
-										with col1:
-											st.markdown("**Basic Statistics:**")
-											st.markdown(f"- Mean: {var_details.get('mean', 0):.3f}")
-											st.markdown(f"- Median: {var_details.get('median', 0):.3f}")
-											st.markdown(f"- Std Dev: {var_details.get('std', 0):.3f}")
-											st.markdown(f"- Min: {var_details.get('min', 0):.3f}")
-											st.markdown(f"- Max: {var_details.get('max', 0):.3f}")
-
-										with col2:
-											st.markdown("**Distribution Shape:**")
-											st.markdown(f"- Skewness: {var_details.get('skewness', 0):.3f}")
-											st.markdown(f"- Kurtosis: {var_details.get('kurtosis', 0):.3f}")
-											st.markdown(f"- Normality (Shapiro p-value): {var_details.get('shapiro_p', 0):.4f}")
-
-											is_normal = var_details.get('is_normal', False)
-											st.markdown(f"- Normal Distribution: {'✅ Yes' if is_normal else '❌ No'}")
-							else:
-								st.info("No distribution details available.")
-						except Exception as e:
-							st.error(f"Error analyzing distributions: {e}")
-							logger.error(f"Distribution analysis error: {e}", exc_info=True)
-			else:
-				st.warning("Data not available for distribution analysis. Please complete previous steps first.")
-
-		with tabs[2]:  # Transformations
-			st.subheader("Variable Transformations")
-
-			st.markdown("""
-			Variable transformations can improve model performance by making distributions more symmetric or
-			linear relationships more apparent. This tool recommends and applies appropriate transformations.
-			""")
-
-			# Variable transformation settings
-			if self.data_quality_enhancer is not None:
-				# Get transformation recommendations
-				if st.button("Get Transformation Recommendations"):
-					with st.spinner("Analyzing variables and recommending transformations..."):
-						try:
-							# Get recommendations
-							transformations = self.data_quality_enhancer.recommend_transformations()
-
-							# Store in pipeline results
-							if 'pipeline_results' not in st.session_state:
-								st.session_state.pipeline_results = {}
-
-							if 'data_quality' not in st.session_state.pipeline_results:
-								st.session_state.pipeline_results['data_quality'] = {}
-
-							st.session_state.pipeline_results['data_quality']['transformations'] = {
-								'summary': transformations.get('summary', {})
-							}
-
-							# Display results
-							recommendations = transformations.get('recommendations', {})
-							summary = transformations.get('summary', {})
-
-							if recommendations:
-								# Display summary
-								col1, col2 = st.columns(2)
-
-								col1.metric(
-									"Variables Analyzed",
-									summary.get('variables_analyzed', 0)
-								)
-
-								col2.metric(
-									"Variables Needing Transformation",
-									summary.get('variables_needing_transformation', 0)
-								)
-
-								# Create a DataFrame for display
-								rec_df = pd.DataFrame({
-									'Variable': list(recommendations.keys()),
-									'Recommendation': [recommendations[var]['recommendation'] for var in recommendations],
-									'Reason': [recommendations[var]['reason'] for var in recommendations],
-									'Skewness': [recommendations[var]['skewness'] for var in recommendations],
-									'Is Normal': [recommendations[var]['is_normal'] for var in recommendations]
-								})
-
-								# Filter to show only variables needing transformation
-								transform_vars = rec_df[rec_df['Recommendation'] != 'none']
-
-								if not transform_vars.empty:
-									st.subheader("Recommended Transformations")
-									st.dataframe(transform_vars.style.format({
-										'Skewness': '{:.3f}'
-									}))
-
-									# Display transformation counts
-									counts = summary.get('recommendation_counts', {})
-
-									if counts:
-										# Create a DataFrame for display
-										counts_df = pd.DataFrame({
-											'Transformation': list(counts.keys()),
-											'Count': list(counts.values())
-										}).sort_values('Count', ascending=False)
-
-										# Create a pie chart
-										fig = px.pie(
-											counts_df,
-											values='Count',
-											names='Transformation',
-											title='Recommendation Distribution',
-											color_discrete_sequence=px.colors.qualitative.Set3
-										)
-
-										st.plotly_chart(fig, use_container_width=True)
-
-									# Apply transformations
-									if st.button("Apply Recommended Transformations"):
-										with st.spinner("Applying transformations..."):
-											# Get transformations to apply
-											transformations_to_apply = {
-												var: rec['recommendation']
-												for var, rec in recommendations.items()
-												if rec['recommendation'] != 'none'
-											}
-
-											# Apply transformations
-											transformed_data = self.data_quality_enhancer.apply_transformations(
-												transformations=transformations_to_apply
-											)
-
-											# Update session state
-											st.session_state.processed_data = transformed_data
-
-											# Update pipeline results
-											applied = self.data_quality_enhancer.results['transformations'].get('applied', {})
-
-											if 'details' in applied:
-												st.session_state.pipeline_results['data_quality']['transformations']['applied'] = {
-													'variables': list(applied['details'].keys()),
-													'summary': applied.get('summary', {})
-												}
-
-											st.success(f"Successfully applied transformations to {len(transformations_to_apply)} variables.")
-								else:
-									st.success("No variables require transformation.")
-
-								# Select a variable to examine
-								st.subheader("Examine Transformation Effect")
-
-								selected_transform_var = st.selectbox(
-									"Select a variable to examine transformation",
-									options=[var for var in recommendations if recommendations[var]['recommendation'] != 'none'],
-									index=0 if transform_vars.shape[0] > 0 else None
-								)
-
-								if selected_transform_var:
-									# Get recommended transformation
-									transform_type = recommendations[selected_transform_var]['recommendation']
-
-									# Plot transformation effect
-									fig, _ = self.data_quality_enhancer.plot_distribution(
-										variable=selected_transform_var,
-										original=True,
-										transformed=True,
-										transformation_type=transform_type
-									)
-
-									st.pyplot(fig)
-							else:
-								st.info("No transformation recommendations available.")
-						except Exception as e:
-							st.error(f"Error recommending transformations: {e}")
-							logger.error(f"Transformation recommendation error: {e}", exc_info=True)
-			else:
-				st.warning("Data not available for transformations. Please complete previous steps first.")
-
-		with tabs[3]:  # Standardization
-			st.subheader("Variable Standardization")
-
-			st.markdown("""
-			Standardization rescales variables to have similar ranges, which is important for many machine learning
-			algorithms. This tool provides different standardization methods.
-			""")
-
-			# Standardization settings
-			if self.data_quality_enhancer is not None:
-				col1, col2 = st.columns(2)
-
-				with col1:
-					# Select method
-					method = st.selectbox(
-						"Select standardization method",
-						options=["zscore", "robust", "minmax"],
-						index=0,
-						format_func=lambda x: {
-							"zscore": "Z-Score (mean=0, std=1)",
-							"robust": "Robust (median=0, IQR=1)",
-							"minmax": "Min-Max Scaling (0-1)"
-						}.get(x, x)
-					)
-
-				with col2:
-					# Select variables to standardize
-					standardize_all = st.checkbox("Standardize all numeric variables", value=True)
-
-				# Select specific variables if not standardizing all
-				numeric_vars = self.data_quality_enhancer.numeric_vars
-
-				if not standardize_all:
-					selected_vars = st.multiselect(
-						"Select variables to standardize",
-						options=numeric_vars,
-						default=numeric_vars[:5] if len(numeric_vars) >= 5 else numeric_vars
-					)
-				else:
-					selected_vars = numeric_vars
-
-				# Standardize variables
-				if selected_vars and st.button("Standardize Variables"):
-					with st.spinner("Standardizing variables..."):
-						try:
-							# Standardize selected variables
-							standardized_data = self.data_quality_enhancer.standardize_variables(
-								variables=selected_vars,
-								method=method
-							)
-
-							# Store in pipeline results
-							if 'pipeline_results' not in st.session_state:
-								st.session_state.pipeline_results = {}
-
-							if 'data_quality' not in st.session_state.pipeline_results:
-								st.session_state.pipeline_results['data_quality'] = {}
-
-							st.session_state.pipeline_results['data_quality']['standardization'] = {
-								'method': method,
-								'variables': selected_vars
-							}
-
-							# Update session state
-							st.session_state.processed_data = standardized_data
-
-							st.success(f"Successfully standardized {len(selected_vars)} variables using {method} method.")
-
-							# Display before/after comparison for a variable
-							st.subheader("Before/After Standardization")
-
-							# Select a variable to examine
-							sample_var = st.selectbox(
-								"Select a variable to examine",
-								options=selected_vars,
-								index=0
-							)
-
-							if sample_var:
-								col1, col2 = st.columns(2)
-
-								with col1:
-									st.markdown("### Before Standardization")
-
-									# Original statistics
-									orig_data = self.data[sample_var].dropna()
-
-									st.metric("Mean", f"{orig_data.mean():.2f}")
-									st.metric("Median", f"{orig_data.median():.2f}")
-									st.metric("Std Dev", f"{orig_data.std():.2f}")
-									st.metric("Min", f"{orig_data.min():.2f}")
-									st.metric("Max", f"{orig_data.max():.2f}")
-
-									# Histogram before standardization
-									fig = px.histogram(
-										orig_data,
-										title=f'{sample_var} (Before)',
-										color_discrete_sequence=[COLOR_PALETTE['primary']]
-									)
-
-									st.plotly_chart(fig, use_container_width=True)
-
-								with col2:
-									st.markdown("### After Standardization")
-
-									# Standardized statistics
-									std_data = standardized_data[sample_var].dropna()
-
-									st.metric("Mean", f"{std_data.mean():.2f}")
-									st.metric("Median", f"{std_data.median():.2f}")
-									st.metric("Std Dev", f"{std_data.std():.2f}")
-									st.metric("Min", f"{std_data.min():.2f}")
-									st.metric("Max", f"{std_data.max():.2f}")
-
-									# Histogram after standardization
-									fig = px.histogram(
-										std_data,
-										title=f'{sample_var} (After {method})',
-										color_discrete_sequence=[COLOR_PALETTE['secondary']]
-									)
-
-									st.plotly_chart(fig, use_container_width=True)
-						except Exception as e:
-							st.error(f"Error standardizing variables: {e}")
-							logger.error(f"Standardization error: {e}", exc_info=True)
-			else:
-				st.warning("Data not available for standardization. Please complete previous steps first.")
-
-	def _render_treatment_groups(self):
-		"""Render treatment group analysis tools."""
-		st.header("Treatment Group Analysis")
-
-		# Get treatment groups if not already done
-		if self.treatment_groups is None:
-			self.treatment_groups = self.data_loader.get_treatment_groups()
-
-		# Tab navigation for treatment groups
-		tabs = st.tabs(["Group Overview", "Baseline Characteristics", "Outcome Comparison", "Group Balance"])
-
-		with tabs[0]:  # Group Overview
-			st.subheader("Treatment Group Overview")
-
-			if self.treatment_groups:
-				# Create a bar chart of treatment group sizes
-				treatment_sizes = {group: len(df) for group, df in self.treatment_groups.items()}
-
-				# Skip 'Experimental' since it's equivalent to 'tDCS + Meditation'
-				if 'Experimental' in treatment_sizes:
-					del treatment_sizes['Experimental']
-
-				# Focus on the 2x2 factorial design groups
-				factorial_groups = {
-					'Control (No tDCS, No Meditation)': treatment_sizes.get('Control (No tDCS, No Meditation)', 0),
-					'tDCS Only': treatment_sizes.get('tDCS Only', 0),
-					'Meditation Only': treatment_sizes.get('Meditation Only', 0),
-					'tDCS + Meditation': treatment_sizes.get('tDCS + Meditation', 0)
-				}
-
-				# Create a bar chart
-				fig = px.bar(
-					x=list(factorial_groups.keys()),
-					y=list(factorial_groups.values()),
-					color=list(factorial_groups.keys()),
-					color_discrete_map={
-						'Control (No tDCS, No Meditation)': TREATMENT_COLORS['Control (No tDCS, No Meditation)'],
-						'tDCS Only': TREATMENT_COLORS['tDCS Only'],
-						'Meditation Only': TREATMENT_COLORS['Meditation Only'],
-						'tDCS + Meditation': TREATMENT_COLORS['tDCS + Meditation']
-					},
-					labels={'x': 'Treatment Group', 'y': 'Number of Participants'},
-					title='Treatment Group Sizes'
-				)
-
-				fig.update_layout(showlegend=False)
-				st.plotly_chart(fig, use_container_width=True)
-
-				# 2x2 grid showing treatment groups
-				st.subheader("2×2 Factorial Design")
-
-				col1, col2, col3 = st.columns([1, 2, 1])
-
-				with col2:
-					# Create a heatmap
-					fig = px.imshow(
-						[[factorial_groups['Control (No tDCS, No Meditation)'], factorial_groups['tDCS Only']],
-						 [factorial_groups['Meditation Only'], factorial_groups['tDCS + Meditation']]],
-						x=['No tDCS', 'tDCS'],
-						y=['No Meditation', 'Meditation'],
-						color_continuous_scale='Blues',
-						labels=dict(x="tDCS Treatment", y="Meditation Treatment", color="Participants"),
-						text_auto=True
-					)
-
-					fig.update_layout(title='2×2 Factorial Design')
-					st.plotly_chart(fig, use_container_width=True)
-
-				# Group descriptions
-				st.subheader("Treatment Group Descriptions")
-
-				col1, col2 = st.columns(2)
-
-				with col1:
-					st.markdown("**Control Group (No tDCS, No Meditation)**")
-					st.markdown("Participants in this group received neither tDCS nor meditation intervention.")
-
-					st.markdown("**tDCS Only Group**")
-					st.markdown("Participants in this group received transcranial direct current stimulation (tDCS) without meditation intervention.")
-
-				with col2:
-					st.markdown("**Meditation Only Group**")
-					st.markdown("Participants in this group received meditation intervention without tDCS.")
-
-					st.markdown("**tDCS + Meditation Group**")
-					st.markdown("Participants in this group received both tDCS and meditation interventions.")
-			else:
-				st.warning("Treatment group data not available.")
-
-		with tabs[1]:  # Baseline Characteristics
-			st.subheader("Baseline Characteristics by Treatment Group")
-
-			if self.treatment_groups:
-				# Select variables to compare
-				st.markdown("### Select Variables")
-				st.markdown("Choose baseline characteristics to compare across treatment groups:")
-
-				# Get baseline variables
-				variable_categories = self.data_loader.get_variable_categories()
-
-				if variable_categories:
-					baseline_vars = variable_categories.get('baseline', [])
-					demographic_vars = variable_categories.get('demographic', [])
-
-					# Combine and remove duplicates
-					compare_vars = list(set(baseline_vars + demographic_vars))
-
-					# Add variables containing ".0" or "_0" as they're likely baseline
-					for var in self.data.columns:
-						if ".0" in var or "_0" in var:
-							compare_vars.append(var)
-
-					# Remove duplicates and sort
-					compare_vars = sorted(list(set(compare_vars)))
-				else:
-					# Default to variables with "0" in the name (likely baseline)
-					compare_vars = [var for var in self.data.columns if "0" in var]
-
-				selected_vars = st.multiselect(
-					"Select baseline variables to compare",
-					options=compare_vars,
-					default=[var for var in ['Age', 'History.Age', 'History.Gender', 'WOMAC.Pain.0', 'WOMAC.Total1.0', 'NRS.Average.Daily.0']
-							 if var in compare_vars][:5]
-				)
-
-				# Select groups to compare
-				groups_to_compare = st.multiselect(
-					"Select groups to compare",
-					options=list(self.treatment_groups.keys()),
-					default=[group for group in self.treatment_groups.keys()
-							if group not in ['Experimental']]  # Exclude 'Experimental' by default
-				)
-
-				# Compare baseline characteristics
-				if selected_vars and groups_to_compare and st.button("Compare Baseline Characteristics"):
-					with st.spinner("Analyzing baseline characteristics..."):
-						try:
-							# Create a DataFrame to store comparison results
-							comparison_data = []
-
-							for var in selected_vars:
-								var_data = {'Variable': var}
-
-								for group in groups_to_compare:
-									group_df = self.treatment_groups[group]
-
-									if var in group_df.columns:
-										# Check if numeric
-										if pd.api.types.is_numeric_dtype(group_df[var]):
-											# Calculate mean and std
-											mean = group_df[var].mean()
-											std = group_df[var].std()
-											var_data[group] = f"{mean:.2f} ± {std:.2f}"
-										else:
-											# For categorical, get most common value and percentage
-											value_counts = group_df[var].value_counts()
-											if not value_counts.empty:
-												top_value = value_counts.index[0]
-												top_count = value_counts.iloc[0]
-												pct = top_count / len(group_df) * 100
-												var_data[group] = f"{top_value} ({pct:.1f}%)"
-											else:
-												var_data[group] = "N/A"
-									else:
-										var_data[group] = "N/A"
-
-								comparison_data.append(var_data)
-
-							# Create a DataFrame
-							comparison_df = pd.DataFrame(comparison_data)
-
-							# Display the table
-							st.dataframe(comparison_df)
-
-							# Create visualizations for selected variables
-							st.subheader("Visualizations")
-
-							for var in selected_vars:
-								if var in self.data.columns:
-									# Check if numeric
-									if pd.api.types.is_numeric_dtype(self.data[var]):
-										# Create a box plot
-										var_data = []
-
-										for group in groups_to_compare:
-											group_df = self.treatment_groups[group]
-
-											if var in group_df.columns:
-												for value in group_df[var].dropna():
-													var_data.append({
-														'Group': group,
-														'Value': value
-													})
-
-										if var_data:
-											var_df = pd.DataFrame(var_data)
-
-											# Get variable description
-											description = self.data_loader.get_variable_description(var) or var
-
-											fig = px.box(
-												var_df,
-												x='Group',
-												y='Value',
-												color='Group',
-												title=f'{description} by Treatment Group',
-												color_discrete_map=TREATMENT_COLORS
-											)
-
-											st.plotly_chart(fig, use_container_width=True)
-									else:
-										# For categorical, create a stacked bar chart
-										var_data = []
-
-										for group in groups_to_compare:
-											group_df = self.treatment_groups[group]
-
-											if var in group_df.columns:
-												value_counts = group_df[var].value_counts(normalize=True)
-
-												for value, count in value_counts.items():
-													var_data.append({
-														'Group': group,
-														'Value': str(value),
-														'Percentage': count * 100
-													})
-
-										if var_data:
-											var_df = pd.DataFrame(var_data)
-
-											# Get variable description
-											description = self.data_loader.get_variable_description(var) or var
-
-											fig = px.bar(
-												var_df,
-												x='Group',
-												y='Percentage',
-												color='Value',
-												title=f'{description} by Treatment Group',
-												color_discrete_sequence=px.colors.qualitative.Set3
-											)
-
-											st.plotly_chart(fig, use_container_width=True)
-						except Exception as e:
-							st.error(f"Error comparing baseline characteristics: {e}")
-							logger.error(f"Baseline comparison error: {e}", exc_info=True)
-			else:
-				st.warning("Treatment group data not available.")
-
-		with tabs[2]:  # Outcome Comparison
-			st.subheader("Outcome Comparison Across Treatment Groups")
-
-			if self.treatment_groups:
-				# Select outcome variables
-				st.markdown("### Select Outcome Variables")
-				st.markdown("Choose outcome variables to compare across treatment groups:")
-
-				# Get outcome variables
-				variable_categories = self.data_loader.get_variable_categories()
-
-				if variable_categories:
-					outcome_vars = variable_categories.get('outcome', [])
-				else:
-					# Default to variables with "differ" or "change" in the name
-					outcome_vars = [var for var in self.data.columns if "differ" in var.lower() or "change" in var.lower()]
-
-				# Add variables with specific patterns that might indicate outcomes
-				for pattern in ['M1', 'M2', 'M3', '10', 'differ', 'Differ']:
-					for var in self.data.columns:
-						if pattern in var:
-							outcome_vars.append(var)
-
-				# Remove duplicates and sort
-				outcome_vars = sorted(list(set(outcome_vars)))
-
-				selected_outcomes = st.multiselect(
-					"Select outcome variables to compare",
-					options=outcome_vars,
-					default=[var for var in ['WOMAC.Pain.Differ', 'WOMAC.Total.differ', 'NRS.Average.differ']
-							 if var in outcome_vars][:3]
-				)
-
-				# Select groups to compare
-				groups_to_compare = st.multiselect(
-					"Select groups to compare",
-					options=list(self.treatment_groups.keys()),
-					default=[group for group in self.treatment_groups.keys()
-							if group not in ['Experimental']]  # Exclude 'Experimental' by default
-				)
-
-				# Compare outcomes
-				if selected_outcomes and groups_to_compare and st.button("Compare Outcomes"):
-					with st.spinner("Analyzing outcomes..."):
-						try:
-							# Create visualizations for selected outcomes
-							for var in selected_outcomes:
-								if var in self.data.columns:
-									# Check if numeric
-									if pd.api.types.is_numeric_dtype(self.data[var]):
-										# Create a box plot
-										var_data = []
-
-										for group in groups_to_compare:
-											group_df = self.treatment_groups[group]
-
-											if var in group_df.columns:
-												for value in group_df[var].dropna():
-													var_data.append({
-														'Group': group,
-														'Value': value
-													})
-
-										if var_data:
-											var_df = pd.DataFrame(var_data)
-
-											# Get variable description
-											description = self.data_loader.get_variable_description(var) or var
-
-											fig = px.box(
-												var_df,
-												x='Group',
-												y='Value',
-												color='Group',
-												title=f'{description} by Treatment Group',
-												color_discrete_map=TREATMENT_COLORS
-											)
-
-											st.plotly_chart(fig, use_container_width=True)
-
-											# Add statistics
-											st.subheader(f"Statistics for {var}")
-
-											stats_data = []
-											for group in groups_to_compare:
-												group_df = self.treatment_groups[group]
-
-												if var in group_df.columns:
-													values = group_df[var].dropna()
-
-													stats_data.append({
-														'Group': group,
-														'N': len(values),
-														'Mean': values.mean(),
-														'Median': values.median(),
-														'Std Dev': values.std(),
-														'Min': values.min(),
-														'Max': values.max()
-													})
-
-											stats_df = pd.DataFrame(stats_data)
-
-											st.dataframe(stats_df.style.format({
-												'Mean': '{:.2f}',
-												'Median': '{:.2f}',
-												'Std Dev': '{:.2f}',
-												'Min': '{:.2f}',
-												'Max': '{:.2f}'
-											}))
-
-											# Simple statistical test (ANOVA)
-											if len(groups_to_compare) > 1:
-												try:
-
-
-													# Prepare data for ANOVA
-													anova_data = []
-													for group in groups_to_compare:
-														group_df = self.treatment_groups[group]
-														if var in group_df.columns:
-															values = group_df[var].dropna().tolist()
-															if values:
-																anova_data.append(values)
-
-													if len(anova_data) > 1 and all(len(data) > 0 for data in anova_data):
-														# Perform one-way ANOVA
-														f_stat, p_value = scipy_stats.f_oneway(*anova_data)
-
-														st.markdown(f"**One-way ANOVA:** F = {f_stat:.3f}, p-value = {p_value:.4f}")
-
-														if p_value < 0.05:
-															st.markdown("**Result:** There is a statistically significant difference between groups (p < 0.05).")
-														else:
-															st.markdown("**Result:** There is no statistically significant difference between groups (p ≥ 0.05).")
-												except Exception as e:
-													st.warning(f"Could not perform statistical test: {e}")
-									else:
-										st.warning(f"Variable {var} is not numeric and cannot be visualized as an outcome.")
-								else:
-									st.warning(f"Variable {var} not found in the dataset.")
-						except Exception as e:
-							st.error(f"Error comparing outcomes: {e}")
-							logger.error(f"Outcome comparison error: {e}", exc_info=True)
-			else:
-				st.warning("Treatment group data not available.")
-
-		with tabs[3]:  # Group Balance
-			st.subheader("Treatment Group Balance Assessment")
-
-			if self.treatment_groups:
-				st.markdown("""
-				Assessing balance between treatment groups is crucial in randomized controlled trials.
-				This tool helps evaluate if baseline characteristics are well-balanced across groups.
-				""")
-
-				# Select variables for balance assessment
-				st.markdown("### Select Variables")
-				st.markdown("Choose baseline characteristics to assess balance:")
-
-				# Get baseline variables (similar to baseline characteristics tab)
-				variable_categories = self.data_loader.get_variable_categories()
-
-				if variable_categories:
-					baseline_vars = variable_categories.get('baseline', [])
-					demographic_vars = variable_categories.get('demographic', [])
-
-					# Combine and remove duplicates
-					balance_vars = list(set(baseline_vars + demographic_vars))
-
-					# Add variables containing ".0" or "_0" as they're likely baseline
-					for var in self.data.columns:
-						if ".0" in var or "_0" in var:
-							balance_vars.append(var)
-
-					# Remove duplicates and sort
-					balance_vars = sorted(list(set(balance_vars)))
-				else:
-					# Default to variables with "0" in the name (likely baseline)
-					balance_vars = [var for var in self.data.columns if "0" in var]
-
-				selected_vars = st.multiselect(
-					"Select baseline variables to assess balance",
-					options=balance_vars,
-					default=[var for var in ['Age', 'History.Age', 'History.Gender', 'WOMAC.Pain.0', 'WOMAC.Total1.0', 'NRS.Average.Daily.0']
-							 if var in balance_vars][:5]
-				)
-
-				# Select groups to compare
-				groups_to_compare = st.multiselect(
-					"Select groups to compare",
-					options=list(self.treatment_groups.keys()),
-					default=[group for group in self.treatment_groups.keys()
-							if group not in ['Experimental']]  # Exclude 'Experimental' by default
-				)
-
-				# Assess balance
-				if selected_vars and groups_to_compare and st.button("Assess Group Balance"):
-					with st.spinner("Assessing group balance..."):
-						try:
-							# Calculate standardized mean differences
-							balance_results = []
-
-							for var in selected_vars:
-								if var in self.data.columns and pd.api.types.is_numeric_dtype(self.data[var]):
-									var_data = {'Variable': var}
-
-									# Get reference group (first group)
-									ref_group = groups_to_compare[0]
-									ref_values = self.treatment_groups[ref_group][var].dropna()
-
-									if len(ref_values) > 0:
-										ref_mean = ref_values.mean()
-										ref_std = ref_values.std()
-
-										var_data['Reference Group'] = ref_group
-										var_data['Reference Mean'] = ref_mean
-										var_data['Reference Std'] = ref_std
-
-										# Calculate SMD for each comparison group
-										for group in groups_to_compare[1:]:
-											group_values = self.treatment_groups[group][var].dropna()
-
-											if len(group_values) > 0:
-												group_mean = group_values.mean()
-												group_std = group_values.std()
-
-												# Calculate pooled standard deviation
-												n1 = len(ref_values)
-												n2 = len(group_values)
-												pooled_std = np.sqrt(((n1 - 1) * ref_std**2 + (n2 - 1) * group_std**2) / (n1 + n2 - 2))
-
-												# Calculate standardized mean difference
-												if pooled_std > 0:
-													smd = abs((group_mean - ref_mean) / pooled_std)
-												else:
-													smd = 0
-
-												var_data[f'SMD vs {group}'] = smd
-											else:
-												var_data[f'SMD vs {group}'] = np.nan
-
-										balance_results.append(var_data)
-
-							if balance_results:
-								# Create a DataFrame
-								balance_df = pd.DataFrame(balance_results)
-
-								# Display the table
-								st.dataframe(balance_df.style.format({
-									'Reference Mean': '{:.2f}',
-									'Reference Std': '{:.2f}',
-									**{f'SMD vs {group}': '{:.3f}' for group in groups_to_compare[1:]}
-								}))
-
-								# Visualize SMDs
-								smd_data = []
-
-								for _, row in balance_df.iterrows():
-									var = row['Variable']
-
-									for group in groups_to_compare[1:]:
-										col_name = f'SMD vs {group}'
-
-										if col_name in row and not pd.isna(row[col_name]):
-											smd_data.append({
-												'Variable': var,
-												'Group': group,
-												'SMD': row[col_name]
-											})
-
-								if smd_data:
-									smd_df = pd.DataFrame(smd_data)
-
-									# Create a heatmap
-									fig = px.imshow(
-										smd_df.pivot(index='Variable', columns='Group', values='SMD'),
-										color_continuous_scale='RdYlGn_r',
-										title='Standardized Mean Differences',
-										labels=dict(x="Comparison Group", y="Variable", color="SMD")
-									)
-
-									st.plotly_chart(fig, use_container_width=True)
-
-									# Create a categorical assessment
-									st.subheader("Balance Assessment")
-
-									balance_assessment = []
-
-									for _, row in smd_df.iterrows():
-										smd = row['SMD']
-
-										if smd < 0.1:
-											balance = "Good balance"
-											color = "green"
-										elif smd < 0.2:
-											balance = "Acceptable balance"
-											color = "orange"
-										else:
-											balance = "Poor balance"
-											color = "red"
-
-										balance_assessment.append({
-											'Variable': row['Variable'],
-											'Group': row['Group'],
-											'SMD': smd,
-											'Assessment': balance,
-											'Color': color
-										})
-
-									if balance_assessment:
-										assessment_df = pd.DataFrame(balance_assessment)
-
-										# Display as a styled table
-										st.dataframe(assessment_df.style.format({
-											'SMD': '{:.3f}'
-										}).applymap(lambda _: 'color: green', subset=['Assessment']))
-
-										# Summary
-										good_count = len(assessment_df[assessment_df['Assessment'] == "Good balance"])
-										acceptable_count = len(assessment_df[assessment_df['Assessment'] == "Acceptable balance"])
-										poor_count = len(assessment_df[assessment_df['Assessment'] == "Poor balance"])
-
-										st.markdown("### Balance Summary")
-
-										col1, col2, col3 = st.columns(3)
-
-										col1.metric("Good Balance (SMD < 0.1)", good_count)
-										col2.metric("Acceptable Balance (SMD < 0.2)", acceptable_count)
-										col3.metric("Poor Balance (SMD ≥ 0.2)", poor_count)
-
-										# Overall assessment
-										st.subheader("Overall Balance Assessment")
-
-										if poor_count == 0 and acceptable_count <= len(assessment_df) * 0.2:
-											st.success("Overall balance between groups is good.")
-										elif poor_count <= len(assessment_df) * 0.2:
-											st.warning("Overall balance between groups is acceptable, but some variables show differences.")
-										else:
-											st.error("Overall balance between groups is poor. Consider adjusting for these variables in your analysis.")
-							else:
-								st.warning("No numeric variables selected for balance assessment.")
-						except Exception as e:
-							st.error(f"Error assessing group balance: {e}")
-							logger.error(f"Group balance assessment error: {e}", exc_info=True)
-			else:
-				st.warning("Treatment group data not available.")
-
-	def _render_pipeline_export(self):
-		"""Render pipeline results and data export tools."""
-		st.header("Pipeline & Export")
-
-		# Check if processed data is available
-		if st.session_state.processed_data is not None:
-			# Tab navigation for pipeline and export
-			tabs = st.tabs(["Pipeline Summary", "Data Export", "Pipeline Report", "Next Steps"])
-
-			with tabs[0]:  # Pipeline Summary
-				st.subheader("Data Preparation Pipeline Summary")
-
-				# Get pipeline results
-				pipeline_results = st.session_state.pipeline_results
-
-				if pipeline_results:
-					# Create a timeline of completed steps
-					steps = []
-
-					if 'imputation' in pipeline_results:
-						imputation = pipeline_results['imputation']
-						steps.append({
-							'step': 'Imputation',
-							'status': 'Completed',
-							'details': f"Method: {imputation.get('method', 'unknown')}, Variables: {len(self.data.columns)}"
-						})
-					else:
-						steps.append({
-							'step': 'Imputation',
-							'status': 'Not Completed',
-							'details': "Missing data not yet imputed"
-						})
-
-					if 'variable_screening' in pipeline_results:
-						screening = pipeline_results['variable_screening']
-
-						if 'summary' in screening:
-							summary = screening['summary']
-							steps.append({
-								'step': 'Variable Screening',
-								'status': 'Completed',
-								'details': f"Variables reduced from {summary.get('total_variables', 0)} to {summary.get('recommended_variables', 0)}"
-							})
-						else:
-							steps.append({
-								'step': 'Variable Screening',
-								'status': 'Completed',
-								'details': "Variables screened, but no summary available"
-							})
-					else:
-						steps.append({
-							'step': 'Variable Screening',
-							'status': 'Not Completed',
-							'details': "Variables not yet screened"
-						})
-
-					if 'dimensionality_reduction' in pipeline_results:
-						dim_reduction = pipeline_results['dimensionality_reduction']
-						steps.append({
-							'step': 'Dimensionality Reduction',
-							'status': 'Completed',
-							'details': f"Method: {dim_reduction.get('method', 'unknown')}, Components: {dim_reduction.get('n_components', 0)}"
-						})
-					else:
-						steps.append({
-							'step': 'Dimensionality Reduction',
-							'status': 'Not Completed',
-							'details': "Dimensionality not yet reduced"
-						})
-
-					if 'data_quality' in pipeline_results:
-						data_quality = pipeline_results['data_quality']
-						quality_steps = []
-
-						if 'outliers' in data_quality:
-							quality_steps.append("Outlier Detection")
-
-						if 'distributions' in data_quality:
-							quality_steps.append("Distribution Analysis")
-
-						if 'transformations' in data_quality:
-							quality_steps.append("Transformations")
-
-						if 'standardization' in data_quality:
-							quality_steps.append("Standardization")
-
-						if quality_steps:
-							steps.append({
-								'step': 'Data Quality Enhancement',
-								'status': 'Completed',
-								'details': f"Completed steps: {', '.join(quality_steps)}"
-							})
-						else:
-							steps.append({
-								'step': 'Data Quality Enhancement',
-								'status': 'Not Completed',
-								'details': "Data quality not yet enhanced"
-							})
-					else:
-						steps.append({
-							'step': 'Data Quality Enhancement',
-							'status': 'Not Completed',
-							'details': "Data quality not yet enhanced"
-						})
-
-					# Display the timeline
-					for i, step in enumerate(steps):
-						col1, col2 = st.columns([1, 3])
-
-						with col1:
-							if step['status'] == 'Completed':
-								st.success(step['step'])
-							else:
-								st.warning(step['step'])
-
-						with col2:
-							st.markdown(f"**Status:** {step['status']}")
-							st.markdown(f"**Details:** {step['details']}")
-
-						if i < len(steps) - 1:
-							st.markdown("---")
-
-					# Dataset transformation summary
-					st.subheader("Dataset Transformation Summary")
-
-					col1, col2, col3 = st.columns(3)
-
-					with col1:
-						# Original dataset
-						original_rows = len(self.data)
-						original_cols = len(self.data.columns)
-
-						st.metric("Original Dataset", f"{original_rows} × {original_cols}")
-
-					with col2:
-						# Current processed dataset
-						current_rows = len(st.session_state.processed_data)
-						current_cols = len(st.session_state.processed_data.columns)
-
-						st.metric("Current Dataset", f"{current_rows} × {current_cols}")
-
-					with col3:
-						# Dimensionality reduction
-						dim_reduction = (1 - current_cols / original_cols) * 100
-
-						st.metric("Dimensionality Reduction", f"{dim_reduction:.1f}%")
-
-					# Data preview
-					st.subheader("Processed Data Preview")
-					st.dataframe(st.session_state.processed_data.head(10))
-				else:
-					st.warning("No pipeline steps have been completed yet.")
-
-			with tabs[1]:  # Data Export
-				st.subheader("Export Processed Data")
-
-				# Export options
-				export_format = st.radio(
-					"Export format",
-					options=["CSV", "Excel"],
-					index=0
-				)
-
-				# Include metadata
-				include_metadata = st.checkbox("Include pipeline metadata", value=True)
-
-				# Export data
-				if st.button("Export Data"):
-					with st.spinner("Preparing data for export..."):
-						try:
-							if export_format == "CSV":
-								# Export to CSV
-								csv = st.session_state.processed_data.to_csv(index=False)
-								b64 = base64.b64encode(csv.encode()).decode()
-
-								# Create download link
-								href = f'<a href="data:file/csv;base64,{b64}" download="te_koa_processed_data.csv">Download Processed Data (CSV)</a>'
-								st.markdown(href, unsafe_allow_html=True)
-
-								# Export metadata if requested
-								if include_metadata and pipeline_results:
-									# Convert pipeline results to JSON
-
-
-									# Ensure all numpy arrays and other non-serializable objects are converted
-									def convert_for_json(obj):
-										if isinstance(obj, (np.ndarray, list)):
-											return [convert_for_json(item) for item in obj]
-										elif isinstance(obj, dict):
-											return {key: convert_for_json(value) for key, value in obj.items()}
-										elif isinstance(obj, (np.int64, np.int32, np.float64, np.float32)):
-											return float(obj) if np.issubdtype(type(obj), np.floating) else int(obj)
-										else:
-											return obj
-
-									# Convert pipeline results
-									json_results = json.dumps(convert_for_json(pipeline_results), indent=2)
-									b64_meta = base64.b64encode(json_results.encode()).decode()
-
-									# Create download link for metadata
-									href_meta = f'<a href="data:file/json;base64,{b64_meta}" download="te_koa_pipeline_metadata.json">Download Pipeline Metadata (JSON)</a>'
-									st.markdown(href_meta, unsafe_allow_html=True)
-							else:  # Excel
-								# Export to Excel
-								buffer = io.BytesIO()
-
-								with pd.ExcelWriter(buffer, engine='openpyxl') as writer:
-									st.session_state.processed_data.to_excel(writer, sheet_name='Processed Data', index=False)
-
-									# Add metadata if requested
-									if include_metadata and pipeline_results:
-										# Create metadata sheet
-										metadata = pd.DataFrame([
-											{'Step': 'Imputation', 'Details': str(pipeline_results.get('imputation', 'Not completed'))},
-											{'Step': 'Variable Screening', 'Details': str(pipeline_results.get('variable_screening', {}).get('summary', 'Not completed'))},
-											{'Step': 'Dimensionality Reduction', 'Details': str(pipeline_results.get('dimensionality_reduction', 'Not completed'))},
-											{'Step': 'Data Quality', 'Details': str(pipeline_results.get('data_quality', 'Not completed'))}
-										])
-
-										metadata.to_excel(writer, sheet_name='Pipeline Metadata', index=False)
-
-								b64 = base64.b64encode(buffer.getvalue()).decode()
-
-								# Create download link
-								href = f'<a href="data:application/vnd.openxmlformats-officedocument.spreadsheetml.sheet;base64,{b64}" download="te_koa_processed_data.xlsx">Download Processed Data (Excel)</a>'
-								st.markdown(href, unsafe_allow_html=True)
-
-							st.success("Data export prepared. Click the link above to download.")
-						except Exception as e:
-							st.error(f"Error exporting data: {e}")
-							logger.error(f"Data export error: {e}", exc_info=True)
-
-			with tabs[2]:  # Pipeline Report
-				st.subheader("Data Preparation Pipeline Report")
-
-				# Generate a comprehensive report
-				if pipeline_results:
-					st.markdown("""
-					This report summarizes the data preparation pipeline applied to the TE-KOA dataset,
-					including all transformations and their effects on the data.
-					""")
-
-					# Report sections
-					sections = []
-
-					# 1. Data Overview
-					sections.append({
-						'title': 'Data Overview',
-						'content': f"""
-						* Original dataset: {len(self.data)} participants, {len(self.data.columns)} variables
-						* Current dataset: {len(st.session_state.processed_data)} participants, {len(st.session_state.processed_data.columns)} variables
-						* Dimensionality reduction: {(1 - len(st.session_state.processed_data.columns) / len(self.data.columns)) * 100:.1f}%
-						"""
-					})
-
-					# 2. Imputation
-					if 'imputation' in pipeline_results:
-						imputation = pipeline_results['imputation']
-
-						sections.append({
-							'title': 'Missing Data & Imputation',
-							'content': f"""
-							* Imputation method: {imputation.get('method', 'unknown')}
-							* KNN neighbors (if applicable): {imputation.get('knn_neighbors', 'N/A')}
-							* Original missing values: {imputation.get('original_missing', 'N/A')}
-							* Remaining missing values: {imputation.get('remaining_missing', 'N/A')}
-							* Excluded variables: {len(imputation.get('cols_excluded', []))}
-							"""
-						})
-
-					# 3. Variable Screening
-					if 'variable_screening' in pipeline_results:
-						screening = pipeline_results['variable_screening']
-
-						if 'summary' in screening:
-							summary = screening['summary']
-
-							sections.append({
-								'title': 'Variable Screening',
-								'content': f"""
-								* Total variables analyzed: {summary.get('total_variables', 0)}
-								* Near-zero variance variables: {summary.get('near_zero_variables', 0)}
-								* Highly correlated pairs: {summary.get('highly_correlated_pairs', 0)}
-								* High VIF variables: {summary.get('high_vif_variables', 0)}
-								* Force-included variables: {summary.get('force_included_variables', 0)}
-								* Recommended variables: {summary.get('recommended_variables', 0)}
-								"""
-							})
-
-					# 4. Dimensionality Reduction
-					if 'dimensionality_reduction' in pipeline_results:
-						dim_reduction = pipeline_results['dimensionality_reduction']
-
-						optimal_components = pipeline_results.get('optimal_components', {})
-
-						sections.append({
-							'title': 'Dimensionality Reduction',
-							'content': f"""
-							* Method: {dim_reduction.get('method', 'unknown')}
-							* Number of components: {dim_reduction.get('n_components', 0)}
-							* Variables analyzed: {len(dim_reduction.get('variables', []))}
-							* Optimal components: {optimal_components.get('optimal_number', 'N/A')}
-							* Variance threshold: {optimal_components.get('variance_threshold', 0) * 100:.0f}%
-							* Transformed data shape: {dim_reduction.get('transformed_data_shape', 'N/A')}
-							"""
-						})
-
-					# 5. Data Quality Enhancement
-					if 'data_quality' in pipeline_results:
-						data_quality = pipeline_results['data_quality']
-
-						quality_content = ""
-
-						if 'outliers' in data_quality:
-							outliers = data_quality['outliers']
-
-							quality_content += f"""
-							**Outlier Detection:**
-							* Method: {outliers.get('method', 'unknown')}
-							* Threshold: {outliers.get('threshold', 'N/A')}
-							* Variables analyzed: {len(outliers.get('variables', []))}
-							* Total outliers detected: {outliers.get('summary', {}).get('total_outliers_detected', 0)}
-
-							"""
-
-						if 'distributions' in data_quality:
-							distributions = data_quality['distributions']
-
-							quality_content += f"""
-							**Distribution Analysis:**
-							* Variables analyzed: {distributions.get('summary', {}).get('variables_analyzed', 0)}
-							* Normal variables: {distributions.get('summary', {}).get('normal_variables', 0)}
-							* Skewed variables: {distributions.get('summary', {}).get('skewed_variables', 0)}
-							* Highly skewed variables: {distributions.get('summary', {}).get('highly_skewed_variables', 0)}
-
-							"""
-
-						if 'transformations' in data_quality:
-							transformations = data_quality['transformations']
-
-							quality_content += f"""
-							**Variable Transformations:**
-							* Variables analyzed: {transformations.get('summary', {}).get('variables_analyzed', 0)}
-							* Variables needing transformation: {transformations.get('summary', {}).get('variables_needing_transformation', 0)}
-
-							"""
-
-							if 'applied' in transformations:
-								applied = transformations['applied']
-
-								quality_content += f"""
-								**Applied Transformations:**
-								* Variables transformed: {applied.get('summary', {}).get('variables_transformed', 0)}
-								* Log transformations: {applied.get('summary', {}).get('transformation_counts', {}).get('log', 0)}
-								* Square root transformations: {applied.get('summary', {}).get('transformation_counts', {}).get('sqrt', 0)}
-								* Square transformations: {applied.get('summary', {}).get('transformation_counts', {}).get('square', 0)}
-								* Yeo-Johnson transformations: {applied.get('summary', {}).get('transformation_counts', {}).get('yeo-johnson', 0)}
-
-								"""
-
-						if 'standardization' in data_quality:
-							standardization = data_quality['standardization']
-
-							quality_content += f"""
-							**Variable Standardization:**
-							* Method: {standardization.get('method', 'unknown')}
-							* Variables standardized: {len(standardization.get('variables', []))}
-							"""
-
-						if quality_content:
-							sections.append({
-								'title': 'Data Quality Enhancement',
-								'content': quality_content
-							})
-
-					# Display each section
-					for section in sections:
-						st.markdown(f"### {section['title']}")
-						st.markdown(section['content'])
-						st.markdown("---")
-
-					# Download report
-					if st.button("Generate Downloadable Report"):
-						try:
-							# Create a full report in Markdown format
-							report = f"# TE-KOA Data Preparation Pipeline Report\n\n"
-							report += f"*Generated on: {time.strftime('%Y-%m-%d %H:%M:%S')}*\n\n"
-
-							for section in sections:
-								report += f"## {section['title']}\n\n"
-								report += section['content'].strip() + "\n\n"
-
-							# Add a summary table of processed data
-							if not st.session_state.processed_data.empty:
-								report += "## Processed Data Summary\n\n"
-
-								# Convert DataFrame description to Markdown
-								desc = st.session_state.processed_data.describe().to_markdown()
-								report += desc + "\n\n"
-
-							# Encode as base64 for download
-							b64 = base64.b64encode(report.encode()).decode()
-
-							# Create download link
-							href = f'<a href="data:text/markdown;base64,{b64}" download="te_koa_pipeline_report.md">Download Pipeline Report (Markdown)</a>'
-							st.markdown(href, unsafe_allow_html=True)
-
-							st.success("Report generated. Click the link above to download.")
-						except Exception as e:
-							st.error(f"Error generating report: {e}")
-							logger.error(f"Report generation error: {e}", exc_info=True)
-				else:
-					st.warning("No pipeline steps have been completed yet.")
-
-			with tabs[3]:  # Next Steps
-				st.subheader("Next Steps")
-
-				st.markdown("""
-				### Phase II: Phenotype Discovery (Clustering)
-
-				The next step in the project is to use the prepared dataset for phenotype discovery through clustering:
-
-				1. **Clustering Pipeline**
-				   - K-means clustering (fast, simple)
-				   - PAM/medoids (robust to outliers)
-				   - Gaussian Mixture Model (soft membership)
-
-				2. **Validation Metrics**
-				   - Silhouette scores and gap statistic
-				   - Bootstrap stability assessment
-				   - Minimum cluster size rules
-
-				3. **Phenotype Characterization**
-				   - Statistical comparisons between phenotypes
-				   - Visualization with radar charts and heatmaps
-				   - Clinical interpretation and naming
-
-				### Phase III: Treatment Effect Heterogeneity Analysis
-
-				The final phase will analyze how each phenotype responds to different treatments:
-
-				1. **Linear Mixed Models**
-				   - Main effects and interactions with phenotypes
-
-				2. **Causal Machine Learning**
-				   - Causal Forest for conditional treatment effects
-				   - Bayesian Additive Regression Trees
-
-				3. **Quality Assessment**
-				   - Policy value evaluation
-				   - Calibration of predictions
-				   - Cluster-level treatment effect differences
-				""")
-
-				# Add button to continue to Phase II (future development)
-				st.button("Proceed to Phase II (Coming Soon)", disabled=True)
-		else:
-			st.warning("No processed data available. Please complete at least one pipeline step first.")
-=======
     """Enhanced dashboard for the TE-KOA-C clinical research dataset."""
 
     def __init__(self):
@@ -4226,7 +134,6 @@
     """Main entry point for the TE-KOA dashboard."""
     dashboard = Dashboard()
     dashboard.render()
->>>>>>> 7b9bbc54
 
 
 if __name__ == "__main__":
