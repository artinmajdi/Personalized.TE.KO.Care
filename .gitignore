# Byte-compiled / optimized / DLL files
__pycache__/
*.py[cod]
*$py.class

# C extensions
*.so

# Distribution / packaging
.Python
build/
develop-eggs/
dist/
downloads/
eggs/
.eggs/
lib/
lib64/
parts/
sdist/
var/
wheels/
*.egg-info/
.installed.cfg
*.egg
MANIFEST

# PyInstaller
#  Usually these files are written with a python script from a template
#  before PyInstaller builds the exe, so as to inject date/other infos into it.
*.manifest
*.spec

# Installer logs
pip-log.txt
pip-delete-this-directory.txt

# Unit test / coverage reports
htmlcov/
.tox/
.nox/
.coverage
.coverage.*
.cache
nosetests.xml
coverage.xml
*.cover
.hypothesis/
.pytest_cache/

# Translations
*.mo
*.pot

# Django stuff:
*.log
local_settings.py
db.sqlite3

# Flask stuff:
instance/
.webassets-cache

# Scrapy stuff:
.scrapy

# Sphinx documentation
docs/_build/

# PyBuilder
target/

# Jupyter Notebook
.ipynb_checkpoints

# IPython
profile_default/
ipython_config.py

# pyenv
.python-version

# celery beat schedule file
celerybeat-schedule

# SageMath parsed files
*.sage.py

# Environments
.venv
venv/
ENV/
env.bak/
venv.bak/
.pypirc


# Spyder project settings
.spyderproject
.spyproject

# Rope project settings
.ropeproject

# mkdocs documentation
/site

# mypy
.mypy_cache/
.dmypy.json
dmypy.json

# Pyre type checker
.pyre/

# VS Code
.vscode/
*.code-workspace

# PyCharm
.idea/
*.iml
*.iws
*.ipr

# macOS
.DS_Store

# Jupyter
.ipynb_checkpoints/

# Project specific
logs/
output/
results/
<<<<<<< HEAD

=======
>>>>>>> fb556091
dataset/<|MERGE_RESOLUTION|>--- conflicted
+++ resolved
@@ -133,8 +133,5 @@
 logs/
 output/
 results/
-<<<<<<< HEAD
 
-=======
->>>>>>> fb556091
 dataset/